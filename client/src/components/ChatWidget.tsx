--- conflicted
+++ resolved
@@ -89,7 +89,6 @@
   return formattedContent;
 };
 
-<<<<<<< HEAD
 // Helper function to get transition message styling based on type
 const getTransitionStyling = (message: ChatMessage): string => {
   // Handle new transition messages with explicit types
@@ -129,10 +128,7 @@
          message.content.includes('Exited');
 };
 
-export default function ChatWidget({ initialQuery, shouldOpen, shouldClearChat, onClearChat, chatContext }: ChatWidgetProps) {
-=======
 export default function ChatWidget({ initialQuery, shouldOpen, shouldClearChat, onClearChat, chatContext, preloadedChatResponse }: ChatWidgetProps) {
->>>>>>> b0564986
   const { 
     messages, 
     setMessages, 
@@ -406,11 +402,6 @@
             };
           } else {
             // Use backend chatbot endpoint for general chat mode
-<<<<<<< HEAD
-            // Skip products if this is the initial query from search bar (products already loaded)
-            const skipProducts = initialQuery === processedQueryRef.current;
-            const response = await api.chatbot(initialQuery, chatHistory, user?.customer_key, skipProducts);
-=======
             const chatHistory = messages.map(msg => ({
               role: msg.sender === 'user' ? 'user' : 'assistant',
               content: msg.content
@@ -419,7 +410,6 @@
             // NEW LOGIC: Always get products from chat endpoint for search queries
             // The backend will show "Searching for: {query}" and return products + follow-ups
             const response = await api.chatbot(initialQuery, chatHistory, user?.customer_key);
->>>>>>> b0564986
             aiResponse = {
               id: (Date.now() + 1).toString(),
               content: response.message,
