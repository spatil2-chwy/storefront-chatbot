import React, { useState, useRef, useEffect } from 'react';
import { MessageCircle, X, Send, Package, ArrowLeft } from 'lucide-react';
import { Button } from '@/components/ui/button';
import { Input } from '@/components/ui/input';
import { Card, CardContent, CardHeader, CardTitle } from '@/components/ui/card';
import { ChatMessage, ChatContext, Product } from '../types';
import { useGlobalChat } from '../contexts/ChatContext';
import { useIsMobile } from '@/hooks/use-mobile';
import { api } from '@/lib/api';
import { useAuth } from '@/lib/auth';

interface ChatWidgetProps {
  initialQuery?: string;
  shouldOpen?: boolean;
  shouldClearChat?: boolean;
  onClearChat?: () => void;
  chatContext?: ChatContext;
}

// Simple markdown to HTML converter for chat messages
const formatMessageContent = (content: string): string => {
  let formattedContent = content;
  
  // Convert **bold** to <strong>
  formattedContent = formattedContent.replace(/\*\*(.*?)\*\*/g, '<strong>$1</strong>');
  
  // Convert *italic* to <em>
  formattedContent = formattedContent.replace(/\*(.*?)\*/g, '<em>$1</em>');
  
  // Convert numbered lists (1. item) to proper HTML lists
  if (/^\d+\.\s/m.test(formattedContent)) {
    const lines = formattedContent.split('\n');
    let inList = false;
    const processedLines: string[] = [];
    
    lines.forEach(line => {
      const trimmedLine = line.trim();
      const numberListMatch = trimmedLine.match(/^(\d+)\.\s(.+)$/);
      
      if (numberListMatch) {
        if (!inList) {
          processedLines.push('<ol>');
          inList = true;
        }
        processedLines.push(`<li>${numberListMatch[2]}</li>`);
      } else if (trimmedLine.startsWith('- ')) {
        if (!inList) {
          processedLines.push('<ul>');
          inList = true;
        }
        processedLines.push(`<li>${trimmedLine.substring(2)}</li>`);
      } else {
        if (inList) {
          processedLines.push('</ol>');
          inList = false;
        }
        if (trimmedLine) {
          processedLines.push(`<p>${trimmedLine}</p>`);
        }
      }
    });
    
    if (inList) {
      processedLines.push('</ol>');
    }
    
    formattedContent = processedLines.join('');
  } else {
    // Just wrap paragraphs if no lists
    const paragraphs = formattedContent.split('\n\n');
    formattedContent = paragraphs
      .filter(p => p.trim())
      .map(p => `<p>${p.trim()}</p>`)
      .join('');
  }
  
  return formattedContent;
};

export default function ChatWidget({ initialQuery, shouldOpen, shouldClearChat, onClearChat, chatContext }: ChatWidgetProps) {
  const { 
    messages, 
    setMessages, 
    addMessage, 
    insertMessageAt,
    clearMessages, 
    currentContext, 
    setCurrentContext, 
    isOpen, 
    setIsOpen,
    comparingProducts,
    isInComparisonMode,
    clearComparison,
    shouldAutoOpen,
    setShouldAutoOpen,
    searchResults,
    setSearchResults,
    setCurrentSearchQuery,
    setHasSearched,
    isMainChatHidden
  } = useGlobalChat();
  
  const { user } = useAuth();
  const [inputValue, setInputValue] = useState('');
  const [isLoading, setIsLoading] = useState(false);
  const [isLiveAgent, setIsLiveAgent] = useState(false);
  const messagesEndRef = useRef<HTMLDivElement>(null);
  const processedQueryRef = useRef<string>(''); // Track processed queries to avoid duplicates
  const comparisonStartIndexRef = useRef<number>(-1); // Track where comparison started
  const isMobile = useIsMobile();

  const scrollToBottom = () => {
    if (messagesEndRef.current) {
      messagesEndRef.current.scrollIntoView({ behavior: 'smooth', block: 'end' });
    }
  };

  useEffect(() => {
    // Only scroll when messages change and we're not in comparison mode to prevent glitching
    if (!isInComparisonMode) {
      scrollToBottom();
    }
  }, [messages, isInComparisonMode]);

  useEffect(() => {
    if (shouldOpen || shouldAutoOpen) {
      setIsOpen(true);
      setShouldAutoOpen(false); // Reset auto-open trigger
    }
  }, [shouldOpen, shouldAutoOpen, setIsOpen, setShouldAutoOpen]);

    // Product chat is now handled by the ProductChatModal component

  // Handle chat context changes
  useEffect(() => {
    if (chatContext) {
      const previousContext = currentContext;
      setCurrentContext(chatContext);
      
      // Only auto-open chatbot if there's an explicit shouldOpen trigger
      // Don't auto-open on context changes alone
      
      // Product context set - no message needed, will be handled by modal
      
      // If switching to comparison context, add a comparison message (don't duplicate what useEffect handles)
      if (chatContext.type === 'comparison' && chatContext.products && chatContext.products.length >= 2) {
        // Set the ref to indicate we're in comparison mode, but let the useEffect handle the message
        comparisonStartIndexRef.current = 1;
      }
      
      // Removed transition message - no longer showing "Transitioned to general chat"
    }
  }, [chatContext?.type, chatContext?.product?.id, currentContext.type]);

  // Handle global context changes (for when context is set from ProductCard)
  useEffect(() => {
    // Only handle context changes if we're not already processing a chatContext prop change
    if (!chatContext && currentContext.type === 'product' && currentContext.product) {
      // Reset comparison start index when transitioning to product mode
      // This prevents the "Transitioned to general chat" message from appearing
      comparisonStartIndexRef.current = -1;
      
      // Add a message indicating we're now discussing this specific product
      const productMessage: ChatMessage = {
        id: Date.now().toString(),
        content: `Now discussing: ${currentContext.product.brand} ${currentContext.product.title}`,
        sender: 'ai',
        timestamp: new Date(),
      };
      addMessage(productMessage);
    }
  }, [currentContext.type, currentContext.product?.id, chatContext, addMessage]);

  // Handle comparison mode changes - simplified to avoid infinite loops
  useEffect(() => {
    // Only add comparison message when first entering comparison mode (2+ products)
    if (isInComparisonMode && comparingProducts.length >= 2 && comparisonStartIndexRef.current === -1) {
      // Check if we already have a comparison message to avoid duplicates
      const hasComparisonMessage = messages.some(msg => msg.content.includes('Now comparing:'));
      if (!hasComparisonMessage && comparingProducts.length >= 2) { // Double-check we have 2+ products
        comparisonStartIndexRef.current = 1; // Mark that we've added the comparison message
        
        const comparisonMessage: ChatMessage = {
          id: Date.now().toString(),
          content: `Now comparing: ${comparingProducts.length} products`,
          sender: 'ai',
          timestamp: new Date(),
          comparisonProductIds: comparingProducts.map(p => p.id).filter((id): id is number => id !== undefined),
          comparisonProductCount: comparingProducts.length,
          comparisonProducts: [...comparingProducts],
        };
        addMessage(comparisonMessage);
      } else {
        comparisonStartIndexRef.current = 1; // Mark as handled even if message exists
      }
    }
    // When exiting comparison mode (no products left) - only if we were actually in comparison mode
    else if (!isInComparisonMode && comparingProducts.length === 0 && comparisonStartIndexRef.current !== -1) {
      // Reset the comparison start index
      comparisonStartIndexRef.current = -1;
      
      // Removed transition message - no longer showing "Transitioned to general chat"
    }
  }, [isInComparisonMode, comparingProducts.length, messages, currentContext.type]);

  // Handle switching between AI and Live Agent modes
  const handleModeSwitch = (liveAgent: boolean) => {
    setIsLiveAgent(liveAgent);
    // Clear input when switching modes
    setInputValue('');
  };

  const handleExitToGeneralChat = () => {
    clearComparison();
    comparisonStartIndexRef.current = -1; // Reset comparison start index
    setCurrentContext({ type: 'general' });
    // Removed transition message - no longer showing "Transitioned to general chat"
  };

  useEffect(() => {
    if (initialQuery && initialQuery.trim() && initialQuery !== processedQueryRef.current && !isLiveAgent) {
      processedQueryRef.current = initialQuery; // Mark as processed
      
      // Clear chat if this is a new search and there are existing messages
      if (shouldClearChat && messages.length > 0) {
        clearMessages();
      }
      
      // Create and add user message immediately (don't wait for shouldOpen)
      const userMessage: ChatMessage = {
        id: Date.now().toString(),
        content: initialQuery,
        sender: 'user',
        timestamp: new Date(),
      };
      
      addMessage(userMessage);
      
      setIsLoading(true);
      
      // Generate AI response
      const generateResponse = async () => {
        try {
          let aiResponse: ChatMessage;

          // If in comparison mode and we have products to compare, call the backend
          if (isInComparisonMode && comparingProducts.length >= 2) {
            const response = await api.compareProducts(initialQuery, comparingProducts);
<<<<<<< HEAD
            aiResponse = {
              id: (Date.now() + 1).toString(),
              content: response,
              sender: 'ai',
              timestamp: new Date(),
            };
          } else if (currentContext.type === 'product' && currentContext.product) {
            // If in product context, call the backend for product-specific questions
            const response = await api.askAboutProduct(initialQuery, currentContext.product);
            aiResponse = {
              id: (Date.now() + 1).toString(),
              content: response,
              sender: 'ai',
              timestamp: new Date(),
            };
          } else {
            // Use backend chatbot endpoint for general chat mode
            const chatHistory = messages.map(msg => ({
              role: msg.sender === 'user' ? 'user' : 'assistant',
              content: msg.content
            }));
            
            // Skip products if this is the initial query from search bar (products already loaded)
            const skipProducts = initialQuery === processedQueryRef.current;
            const response = await api.chatbot(initialQuery, chatHistory, user?.customer_key, skipProducts);
            aiResponse = {
              id: (Date.now() + 1).toString(),
              content: response.message,
=======
            aiResponse = {
              id: (Date.now() + 1).toString(),
              content: response,
              sender: 'ai',
              timestamp: new Date(),
            };
          } else if (currentContext.type === 'product' && currentContext.product) {
            // If in product context, call the backend for product-specific questions
            const response = await api.askAboutProduct(initialQuery, currentContext.product);
            aiResponse = {
              id: (Date.now() + 1).toString(),
              content: response,
>>>>>>> 2604d7da
              sender: 'ai',
              timestamp: new Date(),
            };
          } else {
            // Use backend chatbot endpoint for general chat mode
            const chatHistory = messages.map(msg => ({
              role: msg.sender === 'user' ? 'user' : 'assistant',
              content: msg.content
            }));
            
<<<<<<< HEAD
=======
            // Skip products if this is the initial query from search bar (products already loaded)
            const skipProducts = initialQuery === processedQueryRef.current;
            const response = await api.chatbot(initialQuery, chatHistory, user?.customer_key, skipProducts);
            aiResponse = {
              id: (Date.now() + 1).toString(),
              content: response.message,
              sender: 'ai',
              timestamp: new Date(),
            };
            
>>>>>>> 2604d7da
            // Update global search state with the products from the response only if we didn't skip them
            if (!skipProducts && response.products && response.products.length > 0) {
              setSearchResults(response.products);
              setCurrentSearchQuery(initialQuery);
              setHasSearched(true);
            }
          }

          addMessage(aiResponse);
        } catch (error) {
          // Handle API errors gracefully
          const errorMessage: ChatMessage = {
            id: (Date.now() + 1).toString(),
            content: "Sorry, I'm having trouble processing your request right now. Please try again in a moment.",
            sender: 'ai',
            timestamp: new Date(),
          };
          addMessage(errorMessage);
        } finally {
          setIsLoading(false);
        }
      };

      generateResponse();
    }
  }, [initialQuery, shouldClearChat, isLiveAgent, addMessage, clearMessages, currentContext, setSearchResults, setCurrentSearchQuery, setHasSearched, user, messages]);

  const sendMessage = async (messageText?: string) => {
    // Only allow sending messages in AI mode
    if (isLiveAgent) return;
    
    const messageToSend = messageText || inputValue;
    if (!messageToSend || !messageToSend.trim()) return;

    const userMessage: ChatMessage = {
      id: Date.now().toString(),
      content: messageToSend,
      sender: 'user',
      timestamp: new Date(),
    };

    addMessage(userMessage);
    setInputValue(''); // Always clear input after sending
    setIsLoading(true);

    try {
      let aiResponse: ChatMessage;

      // If in comparison mode and we have at least 2 products to compare, call the backend
      if (isInComparisonMode && comparingProducts.length >= 2) {
        const response = await api.compareProducts(messageToSend, comparingProducts);
        aiResponse = {
          id: (Date.now() + 1).toString(),
          content: response,
          sender: 'ai',
          timestamp: new Date(),
        };
      } else if (currentContext.type === 'product' && currentContext.product) {
        // If in product context, call the backend for product-specific questions
        const response = await api.askAboutProduct(messageToSend, currentContext.product);
        aiResponse = {
          id: (Date.now() + 1).toString(),
          content: response,
          sender: 'ai',
          timestamp: new Date(),
        };
      } else if (currentContext.type === 'comparison' && currentContext.products) {
        // If in comparison context, call the backend for product comparison
        const response = await api.compareProducts(messageToSend, currentContext.products);
        aiResponse = {
          id: (Date.now() + 1).toString(),
          content: response,
          sender: 'ai',
          timestamp: new Date(),
        };
      } else {
        // Use backend chatbot endpoint for general chat mode
        const chatHistory = messages.map(msg => ({
          role: msg.sender === 'user' ? 'user' : 'assistant',
          content: msg.content
        }));
        
        const response = await api.chatbot(messageToSend, chatHistory, user?.customer_key);
        aiResponse = {
          id: (Date.now() + 1).toString(),
          content: response.message,
          sender: 'ai',
          timestamp: new Date(),
        };
        
        // Update global search state with the products from the response
        if (response.products && response.products.length > 0) {
          setSearchResults(response.products);
          setCurrentSearchQuery(messageToSend);
          setHasSearched(true);
        }
      }

      addMessage(aiResponse);
    } catch (error) {
      console.error('Error in sendMessage:', error);
      // Handle API errors gracefully
      const errorMessage: ChatMessage = {
        id: (Date.now() + 1).toString(),
        content: "Sorry, I'm having trouble processing your request right now. Please try again in a moment.",
        sender: 'ai',
        timestamp: new Date(),
      };
      addMessage(errorMessage);
    } finally {
      setIsLoading(false);
    }
  };

  const handleKeyPress = (e: React.KeyboardEvent) => {
    if (e.key === 'Enter') {
      sendMessage();
    }
  };

  const handleCloseChat = () => {
    setIsOpen(false);
    // Store that user closed the chat so we can auto-open on page transitions
    localStorage.setItem('chatClosed', 'true');
  };

  // Hide chat when product modal is active
  if (isMainChatHidden) {
    return null;
  }

  // If chatContext is provided (for embedded chat like comparison page), render inline
  if (chatContext) {
    return (
      <div className="h-full flex flex-col bg-white border border-gray-200">
        {/* Header */}
        <div className="bg-white border-b border-gray-200 p-3 flex-shrink-0">
          <div className="flex items-center justify-between">
            <div className="flex items-center space-x-2">
              <div className="w-6 h-6 bg-chewy-blue flex items-center justify-center">
                <img 
                  src="/chewy-c-white.png" 
                  alt="Chewy C" 
                  className="w-4 h-4"
                />
              </div>
              <div className="text-gray-900 font-work-sans text-sm font-semibold">
                {chatContext?.type === 'product' ? 'AI Beta - Product Questions' : 'AI Beta - Product Comparison'}
              </div>
            </div>
            
            {/* Clear Chat Button */}
            {messages.length > 0 && (
              <button
                onClick={() => {
                  clearMessages();
                  setInputValue('');
                  processedQueryRef.current = '';
                  comparisonStartIndexRef.current = -1;
                  onClearChat?.();
                }}
                className="text-xs text-gray-500 hover:text-gray-700 font-work-sans underline"
              >
                Clear chat
              </button>
            )}
          </div>
        </div>

        {/* Messages */}
        <div className="flex-1 p-3 overflow-y-auto bg-gray-50">
          {/* Initial suggestions if no messages */}
          {messages.length === 0 && (
            <div>
              <div className="text-center text-gray-500 mb-4">
                <p className="text-sm">
                  {chatContext?.type === 'product' 
                    ? 'Ask a question about this product to get started'
                    : 'Ask a question about these products to get started'
                  }
                </p>
              </div>
              <div className="space-y-2">
                {chatContext?.type === 'product' ? (
                  // Individual product questions
                  <>
                    <button
                      onClick={() => setInputValue("What are the key ingredients in this product?")}
                      className="block w-full text-left text-sm text-chewy-blue bg-blue-50 border border-chewy-blue p-2 transition-colors hover:bg-blue-100 font-work-sans"
                    >
                      What are the key ingredients in this product?
                    </button>
                    <button
                      onClick={() => setInputValue("Is this suitable for my dog's age and size?")}
                      className="block w-full text-left text-sm text-chewy-blue bg-blue-50 border border-chewy-blue p-2 transition-colors hover:bg-blue-100 font-work-sans"
                    >
                      Is this suitable for my dog's age and size?
                    </button>
                    <button
                      onClick={() => setInputValue("What do customers love about this product?")}
                      className="block w-full text-left text-sm text-chewy-blue bg-blue-50 border border-chewy-blue p-2 transition-colors hover:bg-blue-100 font-work-sans"
                    >
                      What do customers love about this product?
                    </button>
                  </>
                ) : (
                  // Comparison questions
                  <>
                    <button
                      onClick={() => setInputValue("What are the main differences between these products?")}
                      className="block w-full text-left text-sm text-chewy-blue bg-blue-50 border border-chewy-blue p-2 transition-colors hover:bg-blue-100 font-work-sans"
                    >
                      What are the main differences between these products?
                    </button>
                    <button
                      onClick={() => setInputValue("Which product is best for my large breed dog?")}
                      className="block w-full text-left text-sm text-chewy-blue bg-blue-50 border border-chewy-blue p-2 transition-colors hover:bg-blue-100 font-work-sans"
                    >
                      Which product is best for my large breed dog?
                    </button>
                    <button
                      onClick={() => setInputValue("Compare the nutritional value of these products")}
                      className="block w-full text-left text-sm text-chewy-blue bg-blue-50 border border-chewy-blue p-2 transition-colors hover:bg-blue-100 font-work-sans"
                    >
                      Compare the nutritional value of these products
                    </button>
                  </>
                )}
              </div>
            </div>
          )}
          
          {messages
            .filter(message => {
              // Filter out comparison messages when there are 0 products
              if (message.content.includes('Now comparing:') && comparingProducts.length === 0) {
                return false;
              }
              return true;
            })
            .map((message) => (
            <div
              key={message.id}
              className={`flex ${message.sender === 'user' ? 'justify-end' : 'justify-start'} mb-4`}
            >
              <div
                className={`max-w-[75%] px-3 py-2 text-sm rounded-lg ${
                  message.sender === 'user'
                    ? 'bg-chewy-blue text-white'
                    : message.content.includes('Now comparing:')
                    ? 'bg-chewy-light-blue border border-chewy-blue text-chewy-blue'
                    : 'bg-white text-gray-900 border border-gray-200'
                } ${message.sender === 'ai' && !message.content.includes('Now comparing:') ? 'prose prose-sm prose-gray' : ''}`}
              >
                {message.content.includes('Now comparing:') ? (
                  <div className="space-y-2">
                    <div className="flex items-center justify-between">
                      <div className="font-semibold">Now comparing: {comparingProducts.length} product{comparingProducts.length !== 1 ? 's' : ''}</div>
                      <button
                        onClick={() => {
                          clearComparison();
                          comparisonStartIndexRef.current = -1;
                        }}
                        className="text-chewy-blue hover:text-blue-700 text-sm ml-2"
                      >
                        <X className="w-3 h-3" />
                      </button>
                    </div>
                    {comparingProducts.length > 0 && (
                      <div className="mt-3 space-y-2">
                        {comparingProducts.map((product) => (
                          <div key={product.id} className="flex items-center space-x-2">
                            <div className="w-8 h-8 bg-white rounded border border-gray-200 flex items-center justify-center flex-shrink-0">
                              {product.image ? (
                                <img 
                                  src={product.image} 
                                  alt={product.title}
                                  className="w-6 h-6 object-cover rounded"
                                />
                              ) : (
                                <Package className="w-4 h-4 text-gray-400" />
                              )}
                            </div>
                            <div className="text-sm font-semibold text-chewy-blue">
                              {product.title}
                            </div>
                          </div>
                        ))}
                      </div>
                    )}
                  </div>
                ) : (
                  <div 
                    dangerouslySetInnerHTML={{ 
                      __html: message.sender === 'ai' ? formatMessageContent(message.content) : message.content 
                    }} 
                  />
                )}
              </div>
            </div>
          ))}
          
          {/* Loading indicator */}
          {isLoading && (
            <div className="flex justify-start mb-3">
              <div className="bg-white px-3 py-2 border border-gray-200">
                <div className="flex items-center space-x-2">
                  <div className="flex space-x-1">
                    <div className="w-1.5 h-1.5 bg-gray-400 rounded-full animate-pulse"></div>
                    <div className="w-1.5 h-1.5 bg-gray-400 rounded-full animate-pulse delay-150"></div>
                    <div className="w-1.5 h-1.5 bg-gray-400 rounded-full animate-pulse delay-300"></div>
                  </div>
                  <span className="text-xs text-gray-500 font-work-sans">LOADING...</span>
                </div>
              </div>
            </div>
          )}
        </div>

        {/* Input */}
        <div className="border-t border-gray-200 p-3 bg-white flex-shrink-0">
          <div className="flex space-x-2">
            <Input
              value={inputValue}
              onChange={(e) => setInputValue(e.target.value)}
              onKeyPress={handleKeyPress}
              placeholder="Ask your question here"
              className="flex-1 border-gray-200 font-work-sans py-2 px-3 text-sm focus:border-chewy-blue focus:ring-chewy-blue"
            />
            <Button 
              onClick={() => sendMessage()} 
              size="icon" 
              disabled={!inputValue.trim() || isLoading}
              className="bg-chewy-blue hover:bg-blue-700 w-9 h-9 flex items-center justify-center disabled:bg-gray-300"
            >
              <Send className="w-4 h-4" />
            </Button>
          </div>
        </div>
      </div>
    );
  }

  // Desktop: floating window, Mobile: bottom drawer/modal
  if (isMobile) {
    return (
      <>
        {/* Chat Button (always visible, floating, bottom right) */}
        <Button
          onClick={() => setIsOpen(!isOpen)}
          className="fixed bottom-6 right-6 w-14 h-14 bg-chewy-blue hover:bg-blue-700 text-white rounded-full shadow-lg flex items-center justify-center z-50"
          size="icon"
        >
          <MessageCircle className="w-6 h-6" />
        </Button>
        
        {/* Chat Modal - 1/3 screen overlay */}
        {isOpen && (
          <div className="fixed left-0 bottom-0 w-full h-1/3 z-50 bg-white shadow-2xl border-t border-gray-200 rounded-t-lg flex flex-col" style={{minHeight: 320, maxHeight: 500}}>
            {/* Chat Content */}
            <div className="flex flex-col h-full">
                              <CardHeader className="bg-white border-b border-gray-100 p-3 rounded-t-lg flex-shrink-0">
                <div className="flex items-center justify-between">
                  <div className="flex items-center space-x-2">
                    <div className="w-8 h-8 bg-chewy-blue rounded-full flex items-center justify-center">
                      <img 
                        src="/chewy-c-white.png" 
                        alt="Chewy C" 
                        className="w-5 h-5"
                      />
                    </div>
                    <CardTitle className="text-gray-900 font-work-sans text-base">
                      {isLiveAgent ? 'Live Agent' : 'AI Beta'}
                    </CardTitle>
                  </div>
                  <Button
                    variant="ghost"
                    size="icon"
                    onClick={handleCloseChat}
                    className="text-gray-500 hover:text-gray-700 hover:bg-gray-100 rounded-full w-7 h-7"
                  >
                    <X className="w-4 h-4" />
                  </Button>
                </div>
                {/* Toggle between AI and Live Agent */}
                <div className="flex items-center justify-between mt-2">
                  <div className="flex bg-gray-100 rounded-full p-0.5">
                    <button
                      onClick={() => handleModeSwitch(false)}
                      className={`px-3 py-1.5 rounded-full text-xs font-work-sans transition-colors ${
                        !isLiveAgent 
                          ? 'bg-chewy-blue text-white' 
                          : 'text-gray-600 hover:text-gray-800'
                      }`}
                    >
                      AI Chat
                    </button>
                    <button
                      onClick={() => handleModeSwitch(true)}
                      className={`px-3 py-1.5 rounded-full text-xs font-work-sans transition-colors ${
                        isLiveAgent 
                          ? 'bg-chewy-blue text-white' 
                          : 'text-gray-600 hover:text-gray-800'
                      }`}
                    >
                      Live Agent
                    </button>
                  </div>
                  {/* Clear Chat Button - Only show in AI mode */}
                  {!isLiveAgent && messages.length > 0 && (
                    <div className="flex flex-col items-end space-y-1">
                      <button
                        onClick={() => {
                          clearMessages();
                          setInputValue('');
                          processedQueryRef.current = '';
                          comparisonStartIndexRef.current = -1; // Reset comparison start index
                          onClearChat?.();
                        }}
                        className="text-xs text-gray-500 hover:text-gray-700 font-work-sans underline"
                      >
                        Clear chat
                      </button>
                      {/* Show exit button for product discussion mode when not on product detail page */}
                      {currentContext.type === 'product' && !chatContext && (
                        <button
                          onClick={handleExitToGeneralChat}
                          className="text-xs text-chewy-blue hover:text-blue-700 font-work-sans underline flex items-center space-x-1"
                        >
                          <ArrowLeft className="w-3 h-3" />
                          Exit to general chat
                        </button>
                      )}
                      {/* Show exit button for comparison mode */}
                      {currentContext.type === 'comparison' && (
                        <button
                          onClick={handleExitToGeneralChat}
                          className="text-xs text-chewy-blue hover:text-blue-700 font-work-sans underline flex items-center space-x-1"
                        >
                          <ArrowLeft className="w-3 h-3" />
                          Exit to general chat
                        </button>
                      )}
                    </div>
                  )}
                </div>
              </CardHeader>
              <div className="flex-1 flex flex-col overflow-hidden">
                {/* AI Chat Mode */}
                {!isLiveAgent && (
                  <>
                    {/* Messages - Scrollable area */}
                    <div className="flex-1 p-4 overflow-y-auto space-y-3 bg-white">
                      {/* Initial suggestions if no messages */}
                      {messages.length === 0 && (
                        <div className="space-y-2">
                          <p className="text-xs text-gray-600 font-work-sans">Try asking:</p>
                          <div className="space-y-1.5">
                            <button
                              onClick={() => setInputValue("Easiest way to deal with backyard dog poop?")}
                              className="block w-full text-left text-xs text-gray-700 hover:text-chewy-blue hover:bg-gray-50 p-2 rounded-lg border border-gray-200 font-work-sans"
                            >
                              "Easiest way to deal with backyard dog poop?"
                            </button>
                            <button
                              onClick={() => setInputValue("Dog developed chicken allergy. Need protein though.")}
                              className="block w-full text-left text-xs text-gray-700 hover:text-chewy-blue hover:bg-gray-50 p-2 rounded-lg border border-gray-200 font-work-sans"
                            >
                              "Dog developed chicken allergy. Need protein though."
                            </button>
                          </div>
                        </div>
                      )}
                      
                      {messages
                        .filter(message => {
                          // Filter out comparison messages when there are 0 products
                          if (message.content.includes('Now comparing:') && comparingProducts.length === 0) {
                            return false;
                          }
                          return true;
                        })
                        .map((message) => (
                        <div
                          key={message.id}
                          className={`flex ${message.sender === 'user' ? 'justify-end' : 'justify-start'}`}
                        >
                                                  <div
                          className={`max-w-[80%] px-3 py-2 rounded-lg font-work-sans text-sm ${
                            message.sender === 'user'
                              ? 'bg-chewy-blue text-white'
                              : message.content.includes('Now comparing:')
                              ? 'bg-chewy-light-blue border border-chewy-blue text-chewy-blue'
                              : 'bg-gray-100 text-gray-900'
                          } ${message.sender === 'ai' && !message.content.includes('Now comparing:') ? 'prose prose-sm prose-gray' : ''}`}
                          >
                            {message.content.includes('Now comparing:') ? (
                              <div className="space-y-2">
                                <div className="flex items-center justify-between">
                                  <div className="font-semibold">Now comparing: {comparingProducts.length} product{comparingProducts.length !== 1 ? 's' : ''}</div>
                                  <button
                                    onClick={() => {
                                      clearComparison();
                                      comparisonStartIndexRef.current = -1;
                                      // Exit comparison without transition message
                                    }}
                                    className="text-chewy-blue hover:text-blue-700 text-sm ml-2"
                                  >
                                    <X className="w-3 h-3" />
                                  </button>
                                </div>
                                {comparingProducts.length > 0 && (
                                  <div className="mt-3 space-y-2">
                                    {comparingProducts.map((product) => (
                                      <div key={product.id} className="flex items-center space-x-2">
                                        <div className="w-8 h-8 bg-white rounded border border-gray-200 flex items-center justify-center flex-shrink-0">
                                          {product.image ? (
                                            <img 
                                              src={product.image} 
                                              alt={product.title}
                                              className="w-6 h-6 object-cover rounded"
                                            />
                                          ) : (
                                            <Package className="w-4 h-4 text-gray-400" />
                                          )}
                                        </div>
                                        <div className="text-sm font-semibold text-chewy-blue">
                                          {product.title}
                                        </div>
                                      </div>
                                    ))}
                                  </div>
                                )}
                              </div>
                            ) : (
                              <div 
                                dangerouslySetInnerHTML={{ 
                                  __html: message.sender === 'ai' ? formatMessageContent(message.content) : message.content 
                                }} 
                              />
                            )}
                          </div>
                        </div>
                      ))}
                      
                      {/* Loading indicator */}
                      {isLoading && (
                        <div className="flex justify-start">
                          <div className="bg-gray-100 px-3 py-2 rounded-lg">
                            <div className="flex items-center space-x-2">
                              <div className="flex space-x-1">
                                <div className="w-1.5 h-1.5 bg-gray-400 rounded-full animate-pulse"></div>
                                <div className="w-1.5 h-1.5 bg-gray-400 rounded-full animate-pulse delay-150"></div>
                                <div className="w-1.5 h-1.5 bg-gray-400 rounded-full animate-pulse delay-300"></div>
                              </div>
                              <span className="text-xs text-gray-500 font-work-sans">LOADING...</span>
                            </div>
                          </div>
                        </div>
                      )}
                      <div ref={messagesEndRef} />
                    </div>
                    {/* Input - Fixed at bottom */}
                    <div className="border-t border-gray-100 p-3 bg-white rounded-b-lg flex-shrink-0">
                      <div className="flex space-x-2">
                                              <Input
                        value={inputValue}
                        onChange={(e) => setInputValue(e.target.value)}
                        onKeyPress={handleKeyPress}
                        placeholder="What do you want to learn?"
                        className="flex-1 rounded-md border-gray-200 font-work-sans py-2 px-3 text-sm focus:border-chewy-blue focus:ring-chewy-blue"
                      />
                                              <Button 
                        onClick={() => sendMessage()} 
                        size="icon" 
                        className="bg-chewy-blue hover:bg-blue-700 rounded-md w-9 h-9 flex items-center justify-center"
                      >
                          <Send className="w-4 h-4" />
                        </Button>
                      </div>
                    </div>
                  </>
                )}
                {/* Live Agent Mode */}
                {isLiveAgent && (
                  <div className="flex-1 p-6 bg-white overflow-y-auto">
                    <div className="text-center space-y-6">
                      {/* Header */}
                      <div className="space-y-2">
                        <h3 className="text-lg font-semibold text-gray-900 font-work-sans">
                          Connect with a Human Agent
                        </h3>
                      </div>
                      {/* Contact Options */}
                      <div className="space-y-4">
                        <div className="bg-gray-50 p-4 rounded-xl">
                          <div className="flex items-center space-x-3">
                            <div className="w-10 h-10 bg-green-500 rounded-full flex items-center justify-center">
                              <span className="text-white text-lg">📞</span>
                            </div>
                            <div className="flex-1 text-left">
                              <h4 className="font-semibold text-gray-900 text-sm">Call Us</h4>
                              <p className="text-gray-600 text-sm">Speak with an agent</p>
                              <p className="text-chewy-blue font-semibold text-sm">1-800-672-4399</p>
                            </div>
                          </div>
                        </div>
                        <div className="bg-gray-50 p-4 rounded-xl">
                          <div className="flex items-center space-x-3">
                            <div className="w-10 h-10 bg-blue-500 rounded-full flex items-center justify-center">
                              <span className="text-white text-lg">💬</span>
                            </div>
                            <div className="flex-1 text-left">
                              <h4 className="font-semibold text-gray-900 text-sm">Live Chat</h4>
                              <p className="text-gray-600 text-sm">Chat with an agent</p>
                            </div>
                          </div>
                        </div>
                        <div className="bg-gray-50 p-4 rounded-xl">
                          <div className="flex items-center space-x-3">
                            <div className="w-10 h-10 bg-purple-500 rounded-full flex items-center justify-center">
                              <span className="text-white text-lg">📧</span>
                            </div>
                            <div className="flex-1 text-left">
                              <h4 className="font-semibold text-gray-900 text-sm">Email Us</h4>
                              <p className="text-gray-600 text-sm">Send us a message</p>
                              <p className="text-chewy-blue font-semibold text-sm">help@chewy.com</p>
                            </div>
                          </div>
                        </div>
                      </div>
                    </div>
                  </div>
                )}
              </div>
            </div>
          </div>
        )}
      </>
    );
  }
  // Desktop version (unchanged)
  return (
    <div className="fixed bottom-6 right-6 z-50">
      {/* Chat Button */}
      <Button
        onClick={() => setIsOpen(!isOpen)}
        className="w-14 h-14 bg-chewy-blue hover:bg-blue-700 text-white rounded-full shadow-lg flex items-center justify-center"
        size="icon"
      >
        <MessageCircle className="w-6 h-6" />
      </Button>

      {/* Chat Modal */}
      {isOpen && (
        <Card className="absolute bottom-16 right-0 w-80 h-[450px] shadow-2xl rounded-lg border-0">
          <CardHeader className="bg-white border-b border-gray-100 p-3 rounded-t-lg">
            <div className="flex items-center justify-between">
              <div className="flex items-center space-x-2">
                <div className="w-8 h-8 bg-chewy-blue rounded-full flex items-center justify-center">
                  <img 
                    src="/chewy-c-white.png" 
                    alt="Chewy C" 
                    className="w-5 h-5"
                  />
                </div>
                <CardTitle className="text-gray-900 font-work-sans text-base">
                  {isLiveAgent ? 'Live Agent' : 'AI Beta'}
                </CardTitle>
              </div>
              <Button
                variant="ghost"
                size="icon"
                onClick={handleCloseChat}
                className="text-gray-500 hover:text-gray-700 hover:bg-gray-100 rounded-full w-7 h-7"
              >
                <X className="w-4 h-4" />
              </Button>
            </div>
            
            {/* Toggle between AI and Live Agent */}
            <div className="flex items-center justify-between mt-2">
              <div className="flex bg-gray-100 rounded-full p-0.5">
                <button
                  onClick={() => handleModeSwitch(false)}
                  className={`px-3 py-1.5 rounded-full text-xs font-work-sans transition-colors ${
                    !isLiveAgent 
                      ? 'bg-chewy-blue text-white' 
                      : 'text-gray-600 hover:text-gray-800'
                  }`}
                >
                  AI Chat
                </button>
                <button
                  onClick={() => handleModeSwitch(true)}
                  className={`px-3 py-1.5 rounded-full text-xs font-work-sans transition-colors ${
                    isLiveAgent 
                      ? 'bg-chewy-blue text-white' 
                      : 'text-gray-600 hover:text-gray-800'
                  }`}
                >
                  Live Agent
                </button>
              </div>
              
              {/* Clear Chat Button - Only show in AI mode */}
              {!isLiveAgent && messages.length > 0 && (
                <div className="flex flex-col items-end space-y-1">
                  <button
                    onClick={() => {
                      clearMessages();
                      setInputValue('');
                      processedQueryRef.current = '';
                      comparisonStartIndexRef.current = -1; // Reset comparison start index
                      onClearChat?.();
                    }}
                    className="text-xs text-gray-500 hover:text-gray-700 font-work-sans underline"
                  >
                    Clear chat
                  </button>
                  {/* Show exit button for product discussion mode when not on product detail page */}
                  {currentContext.type === 'product' && !chatContext && (
                    <button
                      onClick={handleExitToGeneralChat}
                      className="text-xs text-chewy-blue hover:text-blue-700 font-work-sans underline flex items-center space-x-1"
                    >
                      <ArrowLeft className="w-3 h-3" />
                      Exit to general chat
                    </button>
                  )}
                  {/* Show exit button for comparison mode */}
                  {currentContext.type === 'comparison' && (
                    <button
                      onClick={handleExitToGeneralChat}
                      className="text-xs text-chewy-blue hover:text-blue-700 font-work-sans underline flex items-center space-x-1"
                    >
                      <ArrowLeft className="w-3 h-3" />
                      Exit to general chat
                    </button>
                  )}
                </div>
              )}
            </div>
          </CardHeader>

          <CardContent className="flex flex-col h-80 p-0 bg-gray-50">
            {/* AI Chat Mode */}
            {!isLiveAgent && (
              <>
                {/* Messages */}
                <div className="flex-1 p-4 overflow-y-auto space-y-3 bg-white">
                  {/* Initial suggestions if no messages */}
                  {messages.length === 0 && (
                    <div className="space-y-2">
                      <p className="text-xs text-gray-600 font-work-sans">Try asking:</p>
                      <div className="space-y-1.5">
                        <button
                          onClick={() => setInputValue("Easiest way to deal with backyard dog poop?")}
                          className="block w-full text-left text-xs text-gray-700 hover:text-chewy-blue hover:bg-gray-50 p-2 rounded-lg border border-gray-200 font-work-sans"
                        >
                          "Easiest way to deal with backyard dog poop?"
                        </button>
                        <button
                          onClick={() => setInputValue("Dog developed chicken allergy. Need protein though.")}
                          className="block w-full text-left text-xs text-gray-700 hover:text-chewy-blue hover:bg-gray-50 p-2 rounded-lg border border-gray-200 font-work-sans"
                        >
                          "Dog developed chicken allergy. Need protein though."
                        </button>
                      </div>
                    </div>
                  )}
                  
                  {messages
                    .filter(message => {
                      // Filter out comparison messages when there are 0 products
                      if (message.content.includes('Now comparing:') && comparingProducts.length === 0) {
                        return false;
                      }
                      return true;
                    })
                    .map((message) => (
                    <div
                      key={message.id}
                      className={`flex ${message.sender === 'user' ? 'justify-end' : 'justify-start'}`}
                    >
                                                  <div
                          className={`max-w-[75%] px-3 py-2 rounded-lg font-work-sans text-sm ${
                            message.sender === 'user'
                              ? 'bg-chewy-blue text-white'
                              : message.content.includes('Now comparing:')
                              ? 'bg-chewy-light-blue border border-chewy-blue text-chewy-blue'
                              : 'bg-gray-100 text-gray-900'
                          } ${message.sender === 'ai' && !message.content.includes('Now comparing:') ? 'prose prose-sm prose-gray' : ''}`}
                          >
                            {message.content.includes('Now comparing:') ? (
                              <div className="space-y-2">
                                <div className="flex items-center justify-between">
                                  <div className="font-semibold">Now comparing: {comparingProducts.length} product{comparingProducts.length !== 1 ? 's' : ''}</div>
                                  <button
                                    onClick={() => {
                                      clearComparison();
                                      comparisonStartIndexRef.current = -1;
                                      // Exit comparison without transition message
                                    }}
                                    className="text-chewy-blue hover:text-blue-700 text-sm ml-2"
                                  >
                                    <X className="w-3 h-3" />
                                  </button>
                                </div>
                                {comparingProducts.length > 0 && (
                                  <div className="mt-3 space-y-2">
                                    {comparingProducts.map((product) => (
                                      <div key={product.id} className="flex items-center space-x-2">
                                        <div className="w-8 h-8 bg-white rounded border border-gray-200 flex items-center justify-center flex-shrink-0">
                                          {product.image ? (
                                            <img 
                                              src={product.image} 
                                              alt={product.title}
                                              className="w-6 h-6 object-cover rounded"
                                            />
                                          ) : (
                                            <Package className="w-4 h-4 text-gray-400" />
                                          )}
                                        </div>
                                        <div className="text-sm font-semibold text-chewy-blue">
                                          {product.title}
                                        </div>
                                      </div>
                                    ))}
                                  </div>
                                )}
                              </div>
                            ) : (
                              <div 
                                dangerouslySetInnerHTML={{ 
                                  __html: message.sender === 'ai' ? formatMessageContent(message.content) : message.content 
                                }} 
                              />
                            )}
                          </div>
                        </div>
                      ))}
                      
                      {/* Loading indicator */}
                      {isLoading && (
                        <div className="flex justify-start">
                          <div className="bg-gray-100 px-3 py-2 rounded-md">
                            <div className="flex items-center space-x-2">
                              <div className="flex space-x-1">
                                <div className="w-1.5 h-1.5 bg-gray-400 rounded-full animate-pulse"></div>
                                <div className="w-1.5 h-1.5 bg-gray-400 rounded-full animate-pulse delay-150"></div>
                                <div className="w-1.5 h-1.5 bg-gray-400 rounded-full animate-pulse delay-300"></div>
                              </div>
                              <span className="text-xs text-gray-500 font-work-sans">LOADING...</span>
                            </div>
                          </div>
                        </div>
                      )}
                      
                  <div ref={messagesEndRef} />
                </div>

                {/* Input */}
                <div className="border-t border-gray-100 p-3 bg-white rounded-b-lg">
                  <div className="flex space-x-2">
                    <Input
                      value={inputValue}
                      onChange={(e) => setInputValue(e.target.value)}
                      onKeyPress={handleKeyPress}
                      placeholder="What do you want to learn?"
                      className="flex-1 rounded-md border-gray-200 font-work-sans py-2 px-3 text-sm focus:border-chewy-blue focus:ring-chewy-blue"
                    />
                    <Button 
                      onClick={() => sendMessage()} 
                      size="icon" 
                      className="bg-chewy-blue hover:bg-blue-700 rounded-md w-9 h-9 flex items-center justify-center"
                    >
                      <Send className="w-4 h-4" />
                    </Button>
                  </div>
                </div>
              </>
            )}

            {/* Live Agent Mode */}
            {isLiveAgent && (
              <div className="flex-1 p-6 bg-white">
                <div className="text-center space-y-6">
                  {/* Header */}
                  <div className="space-y-2">
                    <h3 className="text-lg font-semibold text-gray-900 font-work-sans">
                      Connect with a Human Agent
                    </h3>
                  </div>

                  {/* Contact Options */}
                  <div className="space-y-4">
                    <div className="bg-gray-50 p-4 rounded-xl">
                      <div className="flex items-center space-x-3">
                        <div className="w-10 h-10 bg-green-500 rounded-full flex items-center justify-center">
                          <span className="text-white text-lg">📞</span>
                        </div>
                        <div className="flex-1 text-left">
                          <h4 className="font-semibold text-gray-900 text-sm">Call Us</h4>
                          <p className="text-gray-600 text-sm">Speak with an agent</p>
                          <p className="text-chewy-blue font-semibold text-sm">1-800-672-4399</p>
                        </div>
                      </div>
                    </div>

                    <div className="bg-gray-50 p-4 rounded-xl">
                      <div className="flex items-center space-x-3">
                        <div className="w-10 h-10 bg-blue-500 rounded-full flex items-center justify-center">
                          <span className="text-white text-lg">💬</span>
                        </div>
                        <div className="flex-1 text-left">
                          <h4 className="font-semibold text-gray-900 text-sm">Live Chat</h4>
                          <p className="text-gray-600 text-sm">Chat with an agent</p>
                        </div>
                      </div>
                    </div>

                    <div className="bg-gray-50 p-4 rounded-xl">
                      <div className="flex items-center space-x-3">
                        <div className="w-10 h-10 bg-purple-500 rounded-full flex items-center justify-center">
                          <span className="text-white text-lg">📧</span>
                        </div>
                        <div className="flex-1 text-left">
                          <h4 className="font-semibold text-gray-900 text-sm">Email Us</h4>
                          <p className="text-gray-600 text-sm">Send us a message</p>
                          <p className="text-chewy-blue font-semibold text-sm">help@chewy.com</p>
                        </div>
                      </div>
                    </div>
                  </div>
                </div>
              </div>
            )}
          </CardContent>
        </Card>
      )}
    </div>
  );
}<|MERGE_RESOLUTION|>--- conflicted
+++ resolved
@@ -246,7 +246,6 @@
           // If in comparison mode and we have products to compare, call the backend
           if (isInComparisonMode && comparingProducts.length >= 2) {
             const response = await api.compareProducts(initialQuery, comparingProducts);
-<<<<<<< HEAD
             aiResponse = {
               id: (Date.now() + 1).toString(),
               content: response,
@@ -275,43 +274,10 @@
             aiResponse = {
               id: (Date.now() + 1).toString(),
               content: response.message,
-=======
-            aiResponse = {
-              id: (Date.now() + 1).toString(),
-              content: response,
-              sender: 'ai',
-              timestamp: new Date(),
-            };
-          } else if (currentContext.type === 'product' && currentContext.product) {
-            // If in product context, call the backend for product-specific questions
-            const response = await api.askAboutProduct(initialQuery, currentContext.product);
-            aiResponse = {
-              id: (Date.now() + 1).toString(),
-              content: response,
->>>>>>> 2604d7da
-              sender: 'ai',
-              timestamp: new Date(),
-            };
-          } else {
-            // Use backend chatbot endpoint for general chat mode
-            const chatHistory = messages.map(msg => ({
-              role: msg.sender === 'user' ? 'user' : 'assistant',
-              content: msg.content
-            }));
-            
-<<<<<<< HEAD
-=======
-            // Skip products if this is the initial query from search bar (products already loaded)
-            const skipProducts = initialQuery === processedQueryRef.current;
-            const response = await api.chatbot(initialQuery, chatHistory, user?.customer_key, skipProducts);
-            aiResponse = {
-              id: (Date.now() + 1).toString(),
-              content: response.message,
               sender: 'ai',
               timestamp: new Date(),
             };
             
->>>>>>> 2604d7da
             // Update global search state with the products from the response only if we didn't skip them
             if (!skipProducts && response.products && response.products.length > 0) {
               setSearchResults(response.products);
