import React from 'react';
import { Link } from 'wouter';
import { Bot, RotateCcw, Image as ImageIcon, Check } from 'lucide-react';
import { Product } from '../types';
import { Card, CardContent } from '@/components/ui/card';
import { Badge } from '@/components/ui/badge';
<<<<<<< HEAD
import SearchMatches from './SearchMatches';
=======
import { useGlobalChat } from '../contexts/ChatContext';
>>>>>>> 7c0d62eb

interface ProductCardProps {
  product: Product;
}

export default function ProductCard({ product }: ProductCardProps) {
  const { 
    comparingProducts, 
    addToComparison, 
    removeFromComparison, 
    isInComparisonMode,
    setCurrentContext,
    setIsOpen,
    setShouldAutoOpen
  } = useGlobalChat();

  const isSelected = comparingProducts.some(p => p.id === product.id);
  const isMaxReached = comparingProducts.length >= 3 && !isSelected;
  const [showTooltip, setShowTooltip] = React.useState(false);

  // Debug: Log the should_you_buy_it field
  React.useEffect(() => {
    console.log('Product should_you_buy_it:', product.should_you_buy_it);
  }, [product.should_you_buy_it]);

  const renderStars = (rating: number) => {
    const stars = [];
    const fullStars = Math.floor(rating);
    const hasHalfStar = rating % 1 !== 0;
    
    for (let i = 0; i < fullStars; i++) {
      stars.push(<span key={i} className="text-yellow-400">★</span>);
    }
    
    if (hasHalfStar) {
      stars.push(<span key="half" className="text-yellow-400">☆</span>);
    }
    
    const remainingStars = 5 - Math.ceil(rating);
    for (let i = 0; i < remainingStars; i++) {
      stars.push(<span key={`empty-${i}`} className="text-gray-300">☆</span>);
    }
    
    return stars;
  };

  const renderImage = () => {
    if (!product.image || product.image === '') {
      return (
        <div className="w-full h-48 bg-gray-100 flex items-center justify-center">
          <div className="text-center">
            <ImageIcon className="w-12 h-12 text-gray-400 mx-auto mb-2" />
            <p className="text-sm text-gray-500">Image not available</p>
          </div>
        </div>
      );
    }

    return (
      <img 
        src={product.image} 
        alt={product.title}
        className="w-full h-48 object-cover"
        onError={(e) => {
          const target = e.target as HTMLImageElement;
          target.style.display = 'none';
          target.nextElementSibling?.classList.remove('hidden');
        }}
      />
    );
  };

  const handleCompareClick = (e: React.MouseEvent) => {
    e.preventDefault();
    e.stopPropagation();
    
    if (isSelected) {
      console.log('Removing from comparison...');
      removeFromComparison(product.id!);
    } else if (!isMaxReached) {
      console.log('Adding to comparison...');
      addToComparison(product);
    }
  };

  const handleAIClick = (e: React.MouseEvent) => {
    e.preventDefault();
    e.stopPropagation();
    
    // Set the product context to transition to product discussion mode
    setCurrentContext({ type: 'product', product });
    
    // Open the chat widget
    setIsOpen(true);
    setShouldAutoOpen(true);
  };

  return (
    <Link href={`/product/${product.id}`}>
      <Card className="bg-white rounded-xl shadow-sm hover:shadow-lg transition-shadow duration-300 cursor-pointer h-full flex flex-col">
        <div className="relative w-full h-48">
          {renderImage()}
          {/* Fallback image (hidden by default) */}
          <div className="w-full h-48 bg-gray-100 flex items-center justify-center hidden">
            <div className="text-center">
              <ImageIcon className="w-12 h-12 text-gray-400 mx-auto mb-2" />
              <p className="text-sm text-gray-500">Image not available</p>
            </div>
          </div>
          
          {/* Compare checkbox */}
          <div className="absolute top-2 left-2">
            <div className="flex items-center space-x-1">
              <button
                onClick={handleCompareClick}
                disabled={isMaxReached}
                className={`p-5.5 rounded transition-all duration-200 ${
                  isSelected 
                    ? 'bg-chewy-blue text-white shadow-md' 
                    : isMaxReached
                    ? 'bg-gray-300 text-gray-500 cursor-not-allowed'
                    : 'bg-transparent text-white hover:bg-white/20 shadow-md hover:shadow-lg'
                }`}
              >
                {isSelected ? (
                  <Check className="w-3 h-3" />
                ) : (
                  <div className="w-3 h-3 border-2 border-current rounded-sm" />
                )}
              </button>
              <Badge 
                className={`text-[9px] px-1.5 py-0.5 ${
                  isSelected 
                    ? 'bg-chewy-blue text-white' 
                    : isMaxReached
                    ? 'bg-gray-300 text-gray-500'
                    : 'bg-black/50 text-white border border-white/30'
                }`}
              >
                Compare
              </Badge>
            </div>
          </div>
          
          {/* AI insights button - always top right of image */}
          <button 
            className="absolute top-2 right-2 p-2 rounded-full bg-white shadow-md hover:bg-gray-50"
            onMouseEnter={() => setShowTooltip(true)}
            onMouseLeave={() => setShowTooltip(false)}
            onClick={handleAIClick}
          >
            <Bot className="w-4 h-4 text-gray-400" />
            {product.should_you_buy_it && showTooltip && (
              <div className="absolute right-1/2 translate-x-1/2 bottom-full mb-2 w-64 p-3 bg-gray-900 text-white text-xs rounded-lg shadow-lg z-50 flex flex-col items-center">
                <div className="whitespace-pre-line text-center">{product.should_you_buy_it}</div>
                <div className="mt-2 pt-2 border-t border-gray-700 font-medium text-center">Click to discuss</div>
                {/* Arrow */}
                <div className="w-3 h-3 bg-gray-900 rotate-45 absolute left-1/2 -bottom-1.5 -translate-x-1/2 z-50"></div>
              </div>
            )}
          </button>
        </div>
        
        <CardContent className="p-4 flex-1 flex flex-col">
          <div className="mb-2">
          <h4 className="line-clamp-4 text-sm h-15 leading-5 font-normal">
            <span className="font-bold text-[13px] mr-1 align-middle">{product.brand}</span>
            <span className="text-[13px] align-middle">{product.title}</span>
          </h4>
          </div>
          
          <div className="flex items-center mb-2">
            <div className="flex items-center">
              <div className="flex text-sm">
                {renderStars(product.rating || 0)}
              </div>
              <span className="text-sm text-gray-600 ml-2">{product.rating?.toFixed(1)}</span>
              <span className="text-xs text-gray-500 ml-1">
                ({product.reviewCount && product.reviewCount > 1000 ? `${(product.reviewCount / 1000).toFixed(1)}K` : product.reviewCount})
              </span>
            </div>
          </div>
          
          <div className="space-y-1 mt-auto mb-3">
            <div className="flex items-center space-x-2">
              <span className="text-lg font-semibold text-gray-900">${product.price}</span>
              {product.originalPrice && product.originalPrice > (product.price || 0) && (
                <span className="text-sm text-gray-500 line-through">${product.originalPrice}</span>
              )}
            </div>
            {(product.autoshipPrice ?? 0) > 0 && (
              <div className="flex items-center space-x-2">
                <span className="text-sm text-chewy-blue font-medium">${product.autoshipPrice}</span>
                <div className="flex items-center space-x-1">
                  <RotateCcw className="w-3 h-3 text-chewy-blue" />
                  <span className="text-xs text-chewy-blue font-medium">Autoship</span>
                </div>
              </div>
            )}
          </div>
          
          {/* Search Matches - show which categories/fields matched at the bottom */}
          <SearchMatches 
            matches={product.search_matches} 
            className="border-t pt-2 mt-auto" 
            showTitle={false}
            maxMatches={4}
          />
        </CardContent>
      </Card>
    </Link>
  );
}<|MERGE_RESOLUTION|>--- conflicted
+++ resolved
@@ -4,11 +4,8 @@
 import { Product } from '../types';
 import { Card, CardContent } from '@/components/ui/card';
 import { Badge } from '@/components/ui/badge';
-<<<<<<< HEAD
 import SearchMatches from './SearchMatches';
-=======
 import { useGlobalChat } from '../contexts/ChatContext';
->>>>>>> 7c0d62eb
 
 interface ProductCardProps {
   product: Product;
@@ -215,7 +212,6 @@
             matches={product.search_matches} 
             className="border-t pt-2 mt-auto" 
             showTitle={false}
-            maxMatches={4}
           />
         </CardContent>
       </Card>
