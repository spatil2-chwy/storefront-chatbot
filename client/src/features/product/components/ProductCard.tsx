--- conflicted
+++ resolved
@@ -123,9 +123,6 @@
   const handleAddToCart = (e: React.MouseEvent) => {
     e.preventDefault();
     e.stopPropagation();
-<<<<<<< HEAD
-    // Add to cart functionality would go here
-=======
     
     if (!product.id) {
       console.error('Cannot add product to cart: product ID is missing');
@@ -143,7 +140,6 @@
       title: "Added to Cart!",
       description: `${product.brand} ${product.title} has been added to your cart.`,
     });
->>>>>>> f4e6affe
   };
 
   // Extract categories from search matches for the new section
