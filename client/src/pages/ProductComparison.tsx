--- conflicted
+++ resolved
@@ -222,8 +222,6 @@
     return null;
   };
 
-<<<<<<< HEAD
-=======
   // New helper functions for AI synthesis and relevant metadata
   const getComparisonRows = () => {
     const rows = [];
@@ -535,7 +533,6 @@
     return textRef.current.scrollHeight > maxHeight;
   };
 
->>>>>>> a217884b
   return (
     <div className="min-h-screen bg-gray-50 flex flex-col">
       <Header />
@@ -715,34 +712,114 @@
                         const visibleKeywords = product.keywords?.slice(0, showCount) || [];
                         const hasMore = (product.keywords?.length || 0) > 4;
 
-                        return (
-                          <td key={product.id} className="px-6 py-5">
-                            {product.keywords && product.keywords.length > 0 ? (
-                              <div className="space-y-3">
-                                {/* Ingredients container with consistent styling */}
-                                <div className={`overflow-hidden transition-all duration-300 ease-in-out ${
-                                  isExpanded ? 'max-h-96' : 'max-h-20'
-                                }`}>
-                                  <div className={`${isExpanded ? 'overflow-y-auto' : ''} ${isExpanded ? 'pr-2' : ''}`}>
-                                    <div className="flex flex-wrap gap-1.5 justify-center">
-                                      {visibleKeywords.map((keyword, index) => (
-                                        <div
-                                          key={index}
-                                          className="transform transition-all duration-300 ease-in-out"
-                                          style={{
-                                            transitionDelay: `${index > 3 ? (index - 4) * 50 : 0}ms`
-                                          }}
+                                                           return (
+                               <td key={product.id} className="px-6 py-6 align-top">
+                                 {value && value.length > 0 ? (
+                                    <div className="space-y-4">
+                                      <div className={`overflow-hidden transition-all duration-500 ease-in-out ${
+                                        isExpanded ? 'max-h-96' : 'max-h-24'
+                                      }`}>
+                                        <div className={`${isExpanded ? 'overflow-y-auto' : ''} ${isExpanded ? 'pr-2' : ''}`}>
+                                          <div className="flex flex-wrap gap-2 justify-start">
+                                            {visibleKeywords.map((keyword: string, index: number) => (
+                                              <div
+                                                key={index}
+                                                className="transform transition-all duration-300 ease-in-out hover:scale-105"
+                                                style={{
+                                                  transitionDelay: `${index > 3 ? (index - 4) * 50 : 0}ms`
+                                                }}
+                                              >
+                                                <Badge 
+                                                  className="text-sm px-3 py-2 bg-green-100 text-green-800 border-2 border-green-200 rounded-full font-medium hover:bg-green-200 hover:border-green-300 transition-all duration-200 shadow-sm hover:shadow-md"
+                                                >
+                                                  {keyword}
+                                                </Badge>
+                                              </div>
+                                            ))}
+                                          </div>
+                                        </div>
+                                      </div>
+                                      
+                                      {hasMore && (
+                                        <div className="text-center">
+                                          <button
+                                            onClick={() => toggleIngredients(productId)}
+                                            className="inline-flex items-center space-x-2 text-sm text-chewy-blue hover:text-blue-700 font-medium transition-all duration-200 hover:scale-105 bg-blue-50 hover:bg-blue-100 px-4 py-2 rounded-lg"
+                                          >
+                                            <span>
+                                              {isExpanded 
+                                                ? `Show less` 
+                                                : `Show ${value.length - 4} more ingredients`
+                                              }
+                                            </span>
+                                            <div className={`transform transition-transform duration-200 ${isExpanded ? 'rotate-180' : ''}`}>
+                                              <svg className="w-4 h-4" fill="none" stroke="currentColor" viewBox="0 0 24 24">
+                                                <path strokeLinecap="round" strokeLinejoin="round" strokeWidth={2} d="M19 9l-7 7-7-7" />
+                                              </svg>
+                                            </div>
+                                          </button>
+                                        </div>
+                                      )}
+                                    </div>
+                                  ) : (
+                                    <div className="text-center py-6">
+                                      <div className="w-10 h-10 bg-gray-100 rounded-lg flex items-center justify-center mx-auto mb-3">
+                                        <X className="w-5 h-5 text-gray-400" />
+                                      </div>
+                                      <span className="text-sm text-gray-400 italic">Not available</span>
+                                    </div>
+                                  )}
+                                </td>
+                              );
+                            }
+                            
+                            // Special handling for AI synthesis rows (longer text with read more)
+                            if (row.type === 'ai_synthesis' && typeof value === 'string') {
+                              const textKey = `${row.id}_${product.id}`;
+                              const isTextExpanded = expandedText[textKey] || false;
+                              const textRef = useRef<HTMLDivElement>(null);
+                              const [needsTruncation, setNeedsTruncation] = useState(false);
+
+                              // Check if text needs truncation after render
+                              useEffect(() => {
+                                if (textRef.current) {
+                                  const lineHeight = 24; // Actual line height for text-sm leading-relaxed
+                                  const maxHeight = lineHeight * 3; // 3 lines
+                                  setNeedsTruncation(textRef.current.scrollHeight > maxHeight);
+                                }
+                              }, [value]);
+
+                              return (
+                                <td key={product.id} className="px-6 py-6 align-top">
+                                  {value ? (
+                                    <div className="bg-gray-50 border border-gray-200 rounded-lg p-4 hover:bg-gray-100 transition-colors duration-200">
+                                      <div 
+                                        ref={textRef}
+                                        className={`text-sm leading-relaxed text-gray-700 text-left ${
+                                          !isTextExpanded && needsTruncation ? 'overflow-hidden' : ''
+                                        }`}
+                                        style={{
+                                          maxHeight: !isTextExpanded && needsTruncation ? '70px' : 'none'
+                                        }}
+                                      >
+                                        {value}
+                                      </div>
+                                      {needsTruncation && (
+                                        <button
+                                          onClick={() => toggleTextExpansion(row.id, product.id!)}
+                                          className="mt-3 text-sm text-chewy-blue hover:text-blue-700 font-medium transition-colors duration-200 hover:underline"
                                         >
-                                          <Badge 
-                                            className="text-xs px-2.5 py-1 bg-green-50 text-green-700 border border-green-200 rounded-full font-medium hover:bg-green-100 transition-colors duration-200"
-                                          >
-                                            {keyword}
-                                          </Badge>
-                                        </div>
-                                      ))}
+                                          {isTextExpanded ? 'Read less' : 'Read more'}
+                                        </button>
+                                      )}
                                     </div>
-<<<<<<< HEAD
-=======
+                                  ) : (
+                                    <div className="text-center py-6">
+                                      <div className="w-10 h-10 bg-gray-100 rounded-lg flex items-center justify-center mx-auto mb-3">
+                                        <X className="w-5 h-5 text-gray-400" />
+                                      </div>
+                                      <span className="text-sm text-gray-400 italic">Not available</span>
+                                    </div>
                                   )}
                                 </td>
                               );
@@ -754,179 +831,21 @@
                                 {value ? (
                                   <div className={`${row.bgColor} border-2 ${row.borderColor} rounded-lg p-4 text-left hover:shadow-md transition-all duration-200 inline-block`}>
                                     <span className={`text-sm font-medium ${row.textColor}`}>{value}</span>
->>>>>>> a217884b
                                   </div>
-                                </div>
-                                
-                                {hasMore && (
-                                  <div className="text-center">
-                                    <button
-                                      onClick={() => toggleIngredients(productId)}
-                                      className="inline-flex items-center space-x-1 text-xs text-chewy-blue hover:text-blue-700 font-medium transition-all duration-200 hover:scale-105"
-                                    >
-                                      <span>
-                                        {isExpanded 
-                                          ? `Show less` 
-                                          : `Show ${product.keywords.length - 4} more ingredients`
-                                        }
-                                      </span>
-                                      <div className={`transform transition-transform duration-200 ${isExpanded ? 'rotate-180' : ''}`}>
-                                        <svg className="w-3 h-3" fill="none" stroke="currentColor" viewBox="0 0 24 24">
-                                          <path strokeLinecap="round" strokeLinejoin="round" strokeWidth={2} d="M19 9l-7 7-7-7" />
-                                        </svg>
-                                      </div>
-                                    </button>
+                                ) : (
+                                  <div className="text-center py-6">
+                                    <div className="w-10 h-10 bg-gray-100 rounded-lg flex items-center justify-center mx-auto mb-3">
+                                      <X className="w-5 h-5 text-gray-400" />
+                                    </div>
+                                    <span className="text-sm text-gray-400 italic">Not specified</span>
                                   </div>
                                 )}
-                              </div>
-                            ) : (
-                              <div className="text-center py-4">
-                                <div className="w-8 h-8 bg-gray-100 rounded-lg flex items-center justify-center mx-auto mb-2">
-                                  <X className="w-4 h-4 text-gray-400" />
-                                </div>
-                                <span className="text-sm text-gray-400 italic">Not available</span>
-                              </div>
-                            )}
-                          </td>
-                        );
-                      })}
-                    </tr>
-                    
-                    {/* Health Feature Row */}
-                    <tr className="hover:bg-gray-50/50 transition-colors duration-200">
-                      <td className="px-6 py-5">
-                        <div className="flex items-center space-x-3">
-                          <div className="w-8 h-8 bg-gradient-to-r from-red-500 to-pink-500 rounded-lg flex items-center justify-center">
-                            <span className="text-white text-xs font-bold">❤️</span>
-                          </div>
-                          <div>
-                            <div className="text-sm font-semibold text-gray-900">Health Feature</div>
-                            <div className="text-xs text-gray-500">Special benefits</div>
-                          </div>
-                        </div>
-                      </td>
-                      {comparingProducts.map((product) => {
-                        const healthFeature = getHealthFeature(product);
-                        return (
-                          <td key={product.id} className="px-6 py-5">
-                            {healthFeature ? (
-                              <div className="bg-red-50 border border-red-200 rounded-lg p-3 text-center">
-                                <span className="text-sm font-medium text-red-800">{healthFeature}</span>
-                              </div>
-                            ) : (
-                              <div className="text-center py-4">
-                                <div className="w-8 h-8 bg-gray-100 rounded-lg flex items-center justify-center mx-auto mb-2">
-                                  <X className="w-4 h-4 text-gray-400" />
-                                </div>
-                                <span className="text-sm text-gray-400 italic">Not specified</span>
-                              </div>
-                            )}
-                          </td>
-                        );
-                      })}
-                    </tr>
-                    
-                    {/* Special Diet Row */}
-                    <tr className="hover:bg-gray-50/50 transition-colors duration-200">
-                      <td className="px-6 py-5">
-                        <div className="flex items-center space-x-3">
-                          <div className="w-8 h-8 bg-gradient-to-r from-blue-500 to-blue-600 rounded-lg flex items-center justify-center">
-                            <span className="text-white text-xs font-bold">🥗</span>
-                          </div>
-                          <div>
-                            <div className="text-sm font-semibold text-gray-900">Special Diet</div>
-                            <div className="text-xs text-gray-500">Dietary requirements</div>
-                          </div>
-                        </div>
-                      </td>
-                      {comparingProducts.map((product) => {
-                        const specialDiet = getSpecialDiet(product);
-                        return (
-                          <td key={product.id} className="px-6 py-5">
-                            {specialDiet ? (
-                              <div className="bg-blue-50 border border-blue-200 rounded-lg p-3 text-center">
-                                <span className="text-sm font-medium text-blue-800">{specialDiet}</span>
-                              </div>
-                            ) : (
-                              <div className="text-center py-4">
-                                <div className="w-8 h-8 bg-gray-100 rounded-lg flex items-center justify-center mx-auto mb-2">
-                                  <X className="w-4 h-4 text-gray-400" />
-                                </div>
-                                <span className="text-sm text-gray-400 italic">Not specified</span>
-                              </div>
-                            )}
-                          </td>
-                        );
-                      })}
-                    </tr>
-                    
-                    {/* Flavor Row */}
-                    <tr className="hover:bg-gray-50/50 transition-colors duration-200">
-                      <td className="px-6 py-5">
-                        <div className="flex items-center space-x-3">
-                          <div className="w-8 h-8 bg-gradient-to-r from-orange-500 to-orange-600 rounded-lg flex items-center justify-center">
-                            <span className="text-white text-xs font-bold">🍖</span>
-                          </div>
-                          <div>
-                            <div className="text-sm font-semibold text-gray-900">Flavor</div>
-                            <div className="text-xs text-gray-500">Primary taste</div>
-                          </div>
-                        </div>
-                      </td>
-                      {comparingProducts.map((product) => {
-                        const flavor = getFlavor(product);
-                        return (
-                          <td key={product.id} className="px-6 py-5">
-                            {flavor ? (
-                              <div className="bg-orange-50 border border-orange-200 rounded-lg p-3 text-center">
-                                <span className="text-sm font-medium text-orange-800">{flavor}</span>
-                              </div>
-                            ) : (
-                              <div className="text-center py-4">
-                                <div className="w-8 h-8 bg-gray-100 rounded-lg flex items-center justify-center mx-auto mb-2">
-                                  <X className="w-4 h-4 text-gray-400" />
-                                </div>
-                                <span className="text-sm text-gray-400 italic">Not specified</span>
-                              </div>
-                            )}
-                          </td>
-                        );
-                      })}
-                    </tr>
-                    
-                    {/* Breed Size Row */}
-                    <tr className="hover:bg-gray-50/50 transition-colors duration-200">
-                      <td className="px-6 py-5">
-                        <div className="flex items-center space-x-3">
-                          <div className="w-8 h-8 bg-gradient-to-r from-indigo-500 to-indigo-600 rounded-lg flex items-center justify-center">
-                            <span className="text-white text-xs font-bold">🐕</span>
-                          </div>
-                          <div>
-                            <div className="text-sm font-semibold text-gray-900">Breed Size</div>
-                            <div className="text-xs text-gray-500">Target size range</div>
-                          </div>
-                        </div>
-                      </td>
-                      {comparingProducts.map((product) => {
-                        const breedSize = getBreedSize(product);
-                        return (
-                          <td key={product.id} className="px-6 py-5">
-                            {breedSize ? (
-                              <div className="bg-indigo-50 border border-indigo-200 rounded-lg p-3 text-center">
-                                <span className="text-sm font-medium text-indigo-800">{breedSize}</span>
-                              </div>
-                            ) : (
-                              <div className="text-center py-4">
-                                <div className="w-8 h-8 bg-gray-100 rounded-lg flex items-center justify-center mx-auto mb-2">
-                                  <X className="w-4 h-4 text-gray-400" />
-                                </div>
-                                <span className="text-sm text-gray-400 italic">Not specified</span>
-                              </div>
-                            )}
-                          </td>
-                        );
-                      })}
-                    </tr>
+                              </td>
+                            );
+                          })}
+                        </tr>
+                      );
+                    })}
                   </tbody>
                 </table>
               </div>
