import React, { useEffect, useState, useRef, useCallback } from 'react';
import { Link, useLocation } from 'wouter';
import { ArrowLeft, Package, Sparkles, RotateCcw, Image as ImageIcon, ShoppingCart, X } from 'lucide-react';
import Header from '@/layout/Header';
import ChatWidget from '@/features/chat/components/ChatWidget';
import { Button } from '@/ui/Buttons/Button';
import { Card, CardContent } from '@/ui/Cards/Card';
import { Badge } from '@/ui/Display/Badge';
import { useGlobalChat } from '@/features/chat/context';
import { useCart } from '@/features/cart/context';

export default function ProductComparison() {
  const [, setLocation] = useLocation();
  const [showAIOverview, setShowAIOverview] = useState<{show: boolean, product: any, position?: { top: number; left: number }}>({show: false, product: null});
  const [expandedIngredients, setExpandedIngredients] = useState<{[key: number]: boolean}>({});
  const contextInitialized = useRef(false);
  const { 
    comparingProducts, 
    currentSearchQuery,
    currentContext,
    setCurrentContext,
    setIsOpen,
    setShouldAutoOpen,
    clearComparison,
    addTransitionMessage,
    isOpen: isChatSidebarOpen
  } = useGlobalChat();

  const { addToCart } = useCart();

  // Auto-open chat when component mounts and set comparison context
  useEffect(() => {
    if (comparingProducts.length > 0 && !contextInitialized.current) {
      const newContext = { type: 'comparison' as const, products: comparingProducts };
      
      // Add transition message if context is changing (only when increasing products or first time)
      if (currentContext.type !== 'comparison' || 
          !currentContext.products || 
          currentContext.products.length < comparingProducts.length) {
        addTransitionMessage(currentContext, newContext);
      }
      
      setCurrentContext(newContext);
      setIsOpen(true);
      setShouldAutoOpen(true);
      
      contextInitialized.current = true;
    }
  }, [comparingProducts, currentContext, setIsOpen, setShouldAutoOpen, setCurrentContext, addTransitionMessage]);

  const handleExitComparison = () => {
    clearComparison();
    // Always go back to the main product listing page (which is at root "/")
    setLocation('/');
  };

  const toggleIngredients = (productId: number) => {
    setExpandedIngredients(prev => ({
      ...prev,
      [productId]: !prev[productId]
    }));
  };

  const renderStars = (rating: number) => {
    const stars = [];
    const fullStars = Math.floor(rating);
    const hasHalfStar = rating % 1 !== 0;
    
    for (let i = 0; i < fullStars; i++) {
      stars.push(<span key={i} className="text-yellow-400">★</span>);
    }
    
    if (hasHalfStar) {
      stars.push(<span key="half" className="text-yellow-400">☆</span>);
    }
    
    const remainingStars = 5 - Math.ceil(rating);
    for (let i = 0; i < remainingStars; i++) {
      stars.push(<span key={`empty-${i}`} className="text-gray-300">☆</span>);
    }
    
    return stars;
  };

  const renderImage = (product: any) => {
    if (!product.image || product.image === '') {
      return (
        <div className="w-full h-32 bg-gray-100 flex items-center justify-center">
          <div className="text-center">
            <ImageIcon className="w-12 h-12 text-gray-400 mx-auto mb-2" />
            <p className="text-sm text-gray-500">Image not available</p>
          </div>
        </div>
      );
    }

    return (
      <div className="w-full h-32 bg-gray-50 flex items-center justify-center relative">
        <img 
          src={product.image} 
          alt={product.title}
          className="max-w-full max-h-full object-contain"
          onError={(e) => {
            const target = e.target as HTMLImageElement;
            target.style.display = 'none';
            const fallback = target.parentElement?.querySelector('.image-fallback');
            if (fallback) {
              fallback.classList.remove('hidden');
            }
          }}
        />
        {/* Fallback image placeholder */}
        <div className="image-fallback hidden absolute inset-0 flex items-center justify-center">
          <div className="text-center">
            <ImageIcon className="w-12 h-12 text-gray-400 mx-auto mb-2" />
            <p className="text-sm text-gray-500">Image not available</p>
          </div>
        </div>
      </div>
    );
  };

  const getMatchedCategories = (product: any) => {
    if (!product.search_matches) return [];
    
    const categories = new Set<string>();
    product.search_matches.forEach((match: any) => {
      if (match.field.includes(':')) {
        const [category, value] = match.field.split(':', 2);
        categories.add(value.trim());
      } else {
        match.matched_terms.forEach((term: string) => categories.add(term));
      }
    });
    
    return Array.from(categories);
  };

  const handleAddToCart = (product: any) => {
<<<<<<< HEAD
    // Add to cart functionality would go here
=======
    if (!product?.id) {
      console.error('Cannot add product to cart: product ID is missing');
      return;
    }

    // Determine purchase option based on autoship availability
    const purchaseOption = (product.autoshipPrice && product.autoshipPrice > 0) ? 'autoship' : 'buyonce';
    
    // Add to cart with quantity 1
    addToCart(product, 1, purchaseOption);
>>>>>>> f4e6affe
  };

  // Helper functions to extract comparison data from available fields
  const getHealthFeature = (product: any) => {
    if (!product.keywords) return null;
    const healthKeywords = product.keywords.filter((keyword: string) => 
      keyword.toLowerCase().includes('health') || 
      keyword.toLowerCase().includes('vitamin') ||
      keyword.toLowerCase().includes('supplement') ||
      keyword.toLowerCase().includes('probiotic') ||
      keyword.toLowerCase().includes('digestive') ||
      keyword.toLowerCase().includes('joint') ||
      keyword.toLowerCase().includes('dental')
    );
    return healthKeywords.length > 0 ? healthKeywords.join(', ') : null;
  };

  const getSpecialDiet = (product: any) => {
    if (!product.keywords) return null;
    const dietKeywords = product.keywords.filter((keyword: string) => 
      keyword.toLowerCase().includes('grain') ||
      keyword.toLowerCase().includes('free') ||
      keyword.toLowerCase().includes('organic') ||
      keyword.toLowerCase().includes('natural') ||
      keyword.toLowerCase().includes('limited') ||
      keyword.toLowerCase().includes('sensitive') ||
      keyword.toLowerCase().includes('allergy') ||
      keyword.toLowerCase().includes('hypoallergenic')
    );
    return dietKeywords.length > 0 ? dietKeywords.join(', ') : null;
  };

  const getFlavor = (product: any) => {
    // Check keywords first
    if (product.keywords) {
      const flavorKeywords = product.keywords.filter((keyword: string) => 
        keyword.toLowerCase().includes('chicken') ||
        keyword.toLowerCase().includes('beef') ||
        keyword.toLowerCase().includes('salmon') ||
        keyword.toLowerCase().includes('turkey') ||
        keyword.toLowerCase().includes('duck') ||
        keyword.toLowerCase().includes('lamb') ||
        keyword.toLowerCase().includes('fish') ||
        keyword.toLowerCase().includes('pork') ||
        keyword.toLowerCase().includes('venison')
      );
      if (flavorKeywords.length > 0) return flavorKeywords.join(', ');
    }
    
    // Check title for flavor information
    if (product.title) {
      const title = product.title.toLowerCase();
      const flavors = ['chicken', 'beef', 'salmon', 'turkey', 'duck', 'lamb', 'fish', 'pork', 'venison'];
      const foundFlavors = flavors.filter(flavor => title.includes(flavor));
      if (foundFlavors.length > 0) return foundFlavors.join(', ');
    }
    
    return null;
  };

  const getBreedSize = (product: any) => {
    // Check keywords first
    if (product.keywords) {
      const sizeKeywords = product.keywords.filter((keyword: string) => 
        keyword.toLowerCase().includes('small') ||
        keyword.toLowerCase().includes('medium') ||
        keyword.toLowerCase().includes('large') ||
        keyword.toLowerCase().includes('puppy') ||
        keyword.toLowerCase().includes('adult') ||
        keyword.toLowerCase().includes('senior') ||
        keyword.toLowerCase().includes('toy') ||
        keyword.toLowerCase().includes('giant')
      );
      if (sizeKeywords.length > 0) return sizeKeywords.join(', ');
    }
    
    // Check title for size information
    if (product.title) {
      const title = product.title.toLowerCase();
      const sizes = ['small breed', 'medium breed', 'large breed', 'toy breed', 'giant breed', 'puppy', 'adult', 'senior'];
      const foundSizes = sizes.filter(size => title.includes(size));
      if (foundSizes.length > 0) return foundSizes.join(', ');
    }
    
    return null;
  };

  // New helper functions for AI synthesis and relevant metadata
  const getComparisonRows = () => {
    const rows = [];
    
    // AI Synthesis Section
    rows.push({
      id: 'section_ai',
      type: 'section_header',
      title: 'AI Analysis',
      color: 'from-blue-500 to-blue-600',
      bgColor: 'bg-blue-50',
      borderColor: 'border-blue-200',
      textColor: 'text-blue-800'
    });
    
    // AI Synthesis Row (always first)
    rows.push({
      id: 'ai_synthesis',
      title: 'AI Recommendation',
      subtitle: 'What Tylee thinks',
      icon: '🤖',
      color: 'from-blue-500 to-blue-600',
      bgColor: 'bg-blue-50',
      borderColor: 'border-blue-200',
      textColor: 'text-blue-800',
      getValue: (product: any) => product.should_you_buy_it,
      type: 'ai_synthesis'
    });

    // What Customers Love (if available)
    const hasCustomerLove = comparingProducts.some(p => p.what_customers_love);
    if (hasCustomerLove) {
      rows.push({
        id: 'customer_love',
        title: 'Customer Highlights',
        subtitle: 'What pet parents love',
        icon: '❤️',
        color: 'from-pink-500 to-pink-600',
        bgColor: 'bg-pink-50',
        borderColor: 'border-pink-200',
        textColor: 'text-pink-800',
        getValue: (product: any) => product.what_customers_love,
        type: 'ai_synthesis'
      });
    }

    // What to Watch Out For (if available)
    const hasWatchOut = comparingProducts.some(p => p.what_to_watch_out_for);
    if (hasWatchOut) {
      rows.push({
        id: 'watch_out',
        title: 'Considerations',
        subtitle: 'Things to be aware of',
        icon: '⚠️',
        color: 'from-orange-500 to-orange-600',
        bgColor: 'bg-orange-50',
        borderColor: 'border-orange-200',
        textColor: 'text-orange-800',
        getValue: (product: any) => product.what_to_watch_out_for,
        type: 'ai_synthesis'
      });
    }

    // Product Metadata Section
    rows.push({
      id: 'section_metadata',
      type: 'section_header',
      title: 'Product Details',
      color: 'from-purple-500 to-purple-600',
      bgColor: 'bg-purple-50',
      borderColor: 'border-purple-200',
      textColor: 'text-purple-800'
    });

    // Brand
    const hasBrand = comparingProducts.some(p => p.brand);
    if (hasBrand) {
      rows.push({
        id: 'brand',
        title: 'Brand',
        subtitle: 'Manufacturer',
        icon: '🏢',
        color: 'from-red-500 to-red-600',
        bgColor: 'bg-red-50',
        borderColor: 'border-red-200',
        textColor: 'text-red-800',
        getValue: (product: any) => product.brand,
        type: 'metadata'
      });
    }

    // Product Type/Category
    const hasProductType = comparingProducts.some(p => p.product_type || p.category_level_1);
    if (hasProductType) {
      rows.push({
        id: 'product_type',
        title: 'Product Type',
        subtitle: 'Category classification',
        icon: '🏷️',
        color: 'from-purple-500 to-purple-600',
        bgColor: 'bg-purple-50',
        borderColor: 'border-purple-200',
        textColor: 'text-purple-800',
        getValue: (product: any) => product.product_type || product.category_level_1,
        type: 'metadata'
      });
    }

    // Merch Classification
    const hasMerchClassification = comparingProducts.some(p => p.merch_classification1 || p.merch_classification2 || p.merch_classification3 || p.merch_classification4);
    if (hasMerchClassification) {
      rows.push({
        id: 'merch_classification',
        title: 'Classification',
        subtitle: 'Merchandising category',
        icon: '📊',
        color: 'from-indigo-500 to-indigo-600',
        bgColor: 'bg-indigo-50',
        borderColor: 'border-indigo-200',
        textColor: 'text-indigo-800',
        getValue: (product: any) => {
          const classifications = [
            product.merch_classification1,
            product.merch_classification2,
            product.merch_classification3,
            product.merch_classification4
          ].filter(Boolean);
          return classifications.length > 0 ? classifications.join(', ') : null;
        },
        type: 'metadata'
      });
    }

    // Life Stage
    const hasLifeStage = comparingProducts.some(p => p.life_stage || p.lifestage);
    if (hasLifeStage) {
      rows.push({
        id: 'life_stage',
        title: 'Life Stage',
        subtitle: 'Age appropriateness',
        icon: '🐾',
        color: 'from-green-500 to-green-600',
        bgColor: 'bg-green-50',
        borderColor: 'border-green-200',
        textColor: 'text-green-800',
        getValue: (product: any) => product.life_stage || product.lifestage,
        type: 'metadata'
      });
    }

    // Pet Type (only if different from product type)
    const hasPetType = comparingProducts.some(p => p.attr_pet_type || p.pet_types);
    
    if (hasPetType) {
      // Check if pet type and product type are the same for all products
      const sameValues = comparingProducts.every(product => {
        const petType = product.attr_pet_type || product.pet_types;
        const productType = product.product_type || product.category_level_1;
        return petType === productType;
      });
      
      if (!sameValues) {
        rows.push({
          id: 'pet_type',
          title: 'Pet Type',
          subtitle: 'Dog, cat, or other',
          icon: '🐕',
          color: 'from-indigo-500 to-indigo-600',
          bgColor: 'bg-indigo-50',
          borderColor: 'border-indigo-200',
          textColor: 'text-indigo-800',
          getValue: (product: any) => product.attr_pet_type || product.pet_types,
          type: 'metadata'
        });
      }
    }

    // Breed Size (if available)
    const hasBreedSize = comparingProducts.some(p => getBreedSize(p));
    if (hasBreedSize) {
      rows.push({
        id: 'breed_size',
        title: 'Breed Size',
        subtitle: 'Target size range',
        icon: '📏',
        color: 'from-teal-500 to-teal-600',
        bgColor: 'bg-teal-50',
        borderColor: 'border-teal-200',
        textColor: 'text-teal-800',
        getValue: getBreedSize,
        type: 'metadata'
      });
    }

    // Food Form (for food products)
    const hasFoodForm = comparingProducts.some(p => p.attr_food_form);
    if (hasFoodForm) {
      rows.push({
        id: 'food_form',
        title: 'Food Form',
        subtitle: 'Dry, wet, or other',
        icon: '🥘',
        color: 'from-amber-500 to-amber-600',
        bgColor: 'bg-amber-50',
        borderColor: 'border-amber-200',
        textColor: 'text-amber-800',
        getValue: (product: any) => product.attr_food_form,
        type: 'metadata'
      });
    }

    // Special Diet (if available)
    const hasSpecialDiet = comparingProducts.some(p => getSpecialDiet(p));
    if (hasSpecialDiet) {
      rows.push({
        id: 'special_diet',
        title: 'Special Diet',
        subtitle: 'Dietary requirements',
        icon: '🥗',
        color: 'from-blue-500 to-blue-600',
        bgColor: 'bg-blue-50',
        borderColor: 'border-blue-200',
        textColor: 'text-blue-800',
        getValue: getSpecialDiet,
        type: 'metadata'
      });
    }

    // Health Features (if available)
    const hasHealthFeatures = comparingProducts.some(p => getHealthFeature(p));
    if (hasHealthFeatures) {
      rows.push({
        id: 'health_features',
        title: 'Health Benefits',
        subtitle: 'Special health features',
        icon: '💊',
        color: 'from-red-500 to-red-600',
        bgColor: 'bg-red-50',
        borderColor: 'border-red-200',
        textColor: 'text-red-800',
        getValue: getHealthFeature,
        type: 'metadata'
      });
    }

    // Flavor (if available)
    const hasFlavor = comparingProducts.some(p => getFlavor(p));
    if (hasFlavor) {
      rows.push({
        id: 'flavor',
        title: 'Flavor',
        subtitle: 'Primary taste',
        icon: '🍖',
        color: 'from-orange-500 to-orange-600',
        bgColor: 'bg-orange-50',
        borderColor: 'border-orange-200',
        textColor: 'text-orange-800',
        getValue: getFlavor,
        type: 'metadata'
      });
    }

    // Ingredients Section
    const hasIngredients = comparingProducts.some(p => p.keywords && p.keywords.length > 0);
    if (hasIngredients) {
      rows.push({
        id: 'section_ingredients',
        type: 'section_header',
        title: 'Ingredients & Components',
        color: 'from-green-500 to-green-600',
        bgColor: 'bg-green-50',
        borderColor: 'border-green-200',
        textColor: 'text-green-800'
      });
      
      rows.push({
        id: 'ingredients',
        title: 'Key Ingredients',
        subtitle: 'Important components',
        icon: '🥬',
        color: 'from-green-500 to-green-600',
        bgColor: 'bg-green-50',
        borderColor: 'border-green-200',
        textColor: 'text-green-800',
        getValue: (product: any) => product.keywords,
        type: 'ingredients'
      });
    }

    return rows;
  };

  // State for text truncation
  const [expandedText, setExpandedText] = useState<{[key: string]: boolean}>({});

  const toggleTextExpansion = (rowId: string, productId: number) => {
    const key = `${rowId}_${productId}`;
    setExpandedText(prev => ({
      ...prev,
      [key]: !prev[key]
    }));
  };

  // Function to check if text needs truncation based on height
  const checkTextHeight = (textRef: React.RefObject<HTMLDivElement>) => {
    if (!textRef.current) return false;
    const lineHeight = 20; // Approximate line height for text-sm
    const maxHeight = lineHeight * 3; // 3 lines
    return textRef.current.scrollHeight > maxHeight;
  };

  return (
    <div className="min-h-screen bg-gray-50 flex flex-col">
      <Header />
      
      {/* Should You Buy It AI Overview Tooltip */}
      {showAIOverview.show && showAIOverview.product && showAIOverview.product.should_you_buy_it && (
        <div className="fixed z-50" style={{
          top: `${showAIOverview.position?.top || 0}px`,
          left: `${showAIOverview.position?.left || 0}px`
        }}>
          <div 
            className="absolute bottom-full right-0 mb-2 w-80 bg-white rounded-lg shadow-xl border border-gray-200 p-4"
            onMouseEnter={() => setShowAIOverview({show: true, product: showAIOverview.product})}
            onMouseLeave={() => setShowAIOverview({show: false, product: null})}
          >
            <div className="flex items-center space-x-2 mb-3">
              <div className="w-6 h-6 bg-gray-200 rounded-full flex items-center justify-center">
                <Sparkles className="w-4 h-4 text-gray-600" />
              </div>
              <h3 className="text-sm font-semibold text-gray-900">AI Synthesis</h3>
            </div>
            <div className="text-gray-700 text-xs leading-relaxed mb-2">
              <div className="font-medium text-gray-900 mb-1 text-xs">
                {showAIOverview.product.brand} {showAIOverview.product.title}
              </div>
              {showAIOverview.product.should_you_buy_it}
            </div>
            {/* Arrow pointing down to the button */}
            <div className="absolute top-full right-4 w-0 h-0 border-l-4 border-r-4 border-t-4 border-l-transparent border-r-transparent border-t-white"></div>
          </div>
        </div>
      )}
      
      <main className="flex-1 max-w-full mx-auto px-4 sm:px-6 lg:px-8 py-8" data-main-content>
        {/* Header with Exit Button */}
        <div className="flex items-center justify-between mb-6">
          <div className="flex items-center space-x-4">
            <Button
              onClick={handleExitComparison}
              variant="ghost"
              className="flex items-center space-x-2 text-chewy-blue hover:text-blue-700 hover:bg-blue-50"
            >
              <ArrowLeft className="w-4 h-4" />
              <span>Back to search results</span>
              {currentSearchQuery && <span className="text-gray-500">for "{currentSearchQuery}"</span>}
            </Button>
          </div>
          
          <div className="text-right">
            <h1 className="text-2xl font-bold text-gray-900">
              Product Comparison
            </h1>
            <p className="text-sm text-gray-600 mt-1">
              Comparing {comparingProducts.length} product{comparingProducts.length !== 1 ? 's' : ''}
            </p>
          </div>
        </div>

        {/* Comparison Table */}
        {comparingProducts.length > 0 && (
          <div className="mt-8">
            
            <div className="bg-white rounded-2xl shadow-lg border border-gray-100 overflow-hidden">
              <div className="overflow-x-auto">
                <table className="w-full min-w-[800px] table-fixed">
                  <thead className="sticky top-0 z-10">
                    <tr className="bg-gradient-to-r from-gray-50 to-gray-100 border-b-2 border-gray-200 shadow-md">
                      <th className="px-6 py-6 text-left w-56 bg-white/80 backdrop-blur-sm">
                        <div className="flex items-center space-x-3">
                          <div className="w-3 h-3 bg-chewy-blue rounded-full shadow-sm"></div>
                          <span className="text-sm font-bold text-gray-800 uppercase tracking-wider">Product</span>
                        </div>
                      </th>
                      {comparingProducts.map((product, index) => (
                        <th key={product.id} className="px-6 py-6 text-left bg-white/80 backdrop-blur-sm" style={{width: `calc((100% - 12rem) / ${comparingProducts.length})`}}>
                          <div className="bg-white rounded-xl border-2 border-gray-200 p-4 shadow-lg hover:shadow-xl transition-all duration-300 transform hover:scale-105">
                            <div className="relative mb-3">
                              <div className="w-full h-24 bg-gray-50 rounded-lg flex items-center justify-center overflow-hidden">
                                {product.image ? (
                                  <img 
                                    src={product.image} 
                                    alt={product.title}
                                    className="max-w-full max-h-full object-contain"
                                  />
                                ) : (
                                  <Package className="w-8 h-8 text-gray-400" />
                                )}
                              </div>
                              <div className="absolute -top-2 -right-2 w-6 h-6 bg-chewy-blue text-white rounded-full flex items-center justify-center text-xs font-bold shadow-lg">
                                {index + 1}
                              </div>
                            </div>
                            
                            <div className="text-center">
                              <div className="font-bold text-sm text-gray-900 mb-1">{product.brand}</div>
                              <div className="text-xs text-gray-600 line-clamp-2 mb-3 leading-relaxed">{product.title}</div>
                              
                              <div className="space-y-2">
                                <div className="text-lg font-bold text-chewy-blue">${product.price?.toFixed(2)}</div>
                                
                                {product.rating && (
                                  <div className="flex items-center justify-center space-x-1">
                                    <div className="flex text-xs">
                                      {renderStars(product.rating)}
                                    </div>
                                    <span className="text-xs font-medium text-gray-600">{product.rating.toFixed(1)}</span>
                                    <span className="text-xs text-gray-500">
                                      ({product.reviewCount && product.reviewCount > 1000 ? `${(product.reviewCount / 1000).toFixed(1)}K` : product.reviewCount})
                                    </span>
                                  </div>
                                )}
                                
                                {(product.autoshipPrice ?? 0) > 0 && (
                                  <div className="flex items-center justify-center space-x-1">
                                    <RotateCcw className="w-3 h-3 text-chewy-blue" />
                                    <span className="text-xs text-chewy-blue font-medium">${product.autoshipPrice?.toFixed(2)} Autoship</span>
                                  </div>
                                )}
                                
                                <button
                                  onClick={() => handleAddToCart(product)}
                                  className="w-full bg-chewy-blue hover:bg-blue-700 text-white text-xs font-medium py-2 px-3 rounded-lg transition-colors duration-200 flex items-center justify-center space-x-1"
                                >
                                  <ShoppingCart className="w-3 h-3" />
                                  <span>Add to Cart</span>
                                </button>
                              </div>
                            </div>
                          </div>
                        </th>
                      ))}
                    </tr>
                  </thead>
                  <tbody className="divide-y divide-gray-100">
                    {getComparisonRows().map((row, rowIndex) => {
                      // Section header row
                      if (row.type === 'section_header') {
                        return (
                          <tr key={row.id} className="bg-gradient-to-r from-gray-50 to-gray-100 border-b-2 border-gray-200">
                            <td colSpan={comparingProducts.length + 1} className="px-6 py-4">
                              <div className="flex items-center">
                                <div className="text-lg font-bold text-gray-900">{row.title}</div>
                              </div>
                            </td>
                          </tr>
                        );
                      }

                      // Regular data row with alternating colors
                      const isEvenRow = rowIndex % 2 === 0;
                      const rowBgClass = isEvenRow ? 'bg-white' : 'bg-gray-50/30';
                      
                      return (
                        <tr key={row.id} className={`${rowBgClass} hover:bg-blue-50/50 transition-all duration-300 group`}>
                          <td className="px-6 py-6 border-r border-gray-100 w-56">
                            <div className="flex items-start space-x-3">
                              <div className={`w-8 h-8 bg-gradient-to-r ${row.color} rounded-lg flex items-center justify-center shadow-md group-hover:shadow-lg transition-all duration-300 transform group-hover:scale-110 flex-shrink-0 mt-1`}>
                                <span className="text-white text-sm font-bold">{row.icon}</span>
                              </div>
                              <div className="min-w-0 flex-1">
                                <div className="text-sm font-semibold text-gray-900 leading-tight whitespace-normal">{row.title}</div>
                                <div className="text-xs text-gray-500 leading-tight mt-1 whitespace-normal">{row.subtitle}</div>
                              </div>
                            </div>
                          </td>
                          {comparingProducts.map((product) => {
                            const value = row.getValue?.(product);
                            
                            // Special handling for ingredients row
                            if (row.type === 'ingredients' && Array.isArray(value)) {
                              const productId = product.id ?? 0;
                              const isExpanded = expandedIngredients[productId] || false;
                              const showCount = isExpanded ? value.length || 0 : 4;
                              const visibleKeywords = value.slice(0, showCount) || [];
                              const hasMore = (value.length || 0) > 4;

                                                           return (
                               <td key={product.id} className="px-6 py-6 align-top">
                                 {value && value.length > 0 ? (
                                    <div className="space-y-4">
                                      <div className={`overflow-hidden transition-all duration-500 ease-in-out ${
                                        isExpanded ? 'max-h-96' : 'max-h-24'
                                      }`}>
                                        <div className={`${isExpanded ? 'overflow-y-auto' : ''} ${isExpanded ? 'pr-2' : ''}`}>
                                          <div className="flex flex-wrap gap-2 justify-start">
                                            {visibleKeywords.map((keyword: string, index: number) => (
                                              <div
                                                key={index}
                                                className="transform transition-all duration-300 ease-in-out hover:scale-105"
                                                style={{
                                                  transitionDelay: `${index > 3 ? (index - 4) * 50 : 0}ms`
                                                }}
                                              >
                                                <Badge 
                                                  className="text-sm px-3 py-2 bg-green-100 text-green-800 border-2 border-green-200 rounded-full font-medium hover:bg-green-200 hover:border-green-300 transition-all duration-200 shadow-sm hover:shadow-md"
                                                >
                                                  {keyword}
                                                </Badge>
                                              </div>
                                            ))}
                                          </div>
                                        </div>
                                      </div>
                                      
                                      {hasMore && (
                                        <div className="text-center">
                                          <button
                                            onClick={() => toggleIngredients(productId)}
                                            className="inline-flex items-center space-x-2 text-sm text-chewy-blue hover:text-blue-700 font-medium transition-all duration-200 hover:scale-105 bg-blue-50 hover:bg-blue-100 px-4 py-2 rounded-lg"
                                          >
                                            <span>
                                              {isExpanded 
                                                ? `Show less` 
                                                : `Show ${value.length - 4} more ingredients`
                                              }
                                            </span>
                                            <div className={`transform transition-transform duration-200 ${isExpanded ? 'rotate-180' : ''}`}>
                                              <svg className="w-4 h-4" fill="none" stroke="currentColor" viewBox="0 0 24 24">
                                                <path strokeLinecap="round" strokeLinejoin="round" strokeWidth={2} d="M19 9l-7 7-7-7" />
                                              </svg>
                                            </div>
                                          </button>
                                        </div>
                                      )}
                                    </div>
                                  ) : (
                                    <div className="text-center py-6">
                                      <div className="w-10 h-10 bg-gray-100 rounded-lg flex items-center justify-center mx-auto mb-3">
                                        <X className="w-5 h-5 text-gray-400" />
                                      </div>
                                      <span className="text-sm text-gray-400 italic">Not available</span>
                                    </div>
                                  )}
                                </td>
                              );
                            }
                            
                            // Special handling for AI synthesis rows (longer text with read more)
                            if (row.type === 'ai_synthesis' && typeof value === 'string') {
                              const textKey = `${row.id}_${product.id}`;
                              const isTextExpanded = expandedText[textKey] || false;
                              const textRef = useRef<HTMLDivElement>(null);
                              const [needsTruncation, setNeedsTruncation] = useState(false);

                              // Check if text needs truncation after render
                              useEffect(() => {
                                if (textRef.current) {
                                  const lineHeight = 24; // Actual line height for text-sm leading-relaxed
                                  const maxHeight = lineHeight * 3; // 3 lines
                                  setNeedsTruncation(textRef.current.scrollHeight > maxHeight);
                                }
                              }, [value]);

                              return (
                                <td key={product.id} className="px-6 py-6 align-top">
                                  {value ? (
                                    <div className="bg-gray-50 border border-gray-200 rounded-lg p-4 hover:bg-gray-100 transition-colors duration-200">
                                      <div 
                                        ref={textRef}
                                        className={`text-sm leading-relaxed text-gray-700 text-left ${
                                          !isTextExpanded && needsTruncation ? 'overflow-hidden' : ''
                                        }`}
                                        style={{
                                          maxHeight: !isTextExpanded && needsTruncation ? '70px' : 'none'
                                        }}
                                      >
                                        {value}
                                      </div>
                                      {needsTruncation && (
                                        <button
                                          onClick={() => toggleTextExpansion(row.id, product.id!)}
                                          className="mt-3 text-sm text-chewy-blue hover:text-blue-700 font-medium transition-colors duration-200 hover:underline"
                                        >
                                          {isTextExpanded ? 'Read less' : 'Read more'}
                                        </button>
                                      )}
                                    </div>
                                  ) : (
                                    <div className="text-center py-6">
                                      <div className="w-10 h-10 bg-gray-100 rounded-lg flex items-center justify-center mx-auto mb-3">
                                        <X className="w-5 h-5 text-gray-400" />
                                      </div>
                                      <span className="text-sm text-gray-400 italic">Not available</span>
                                    </div>
                                  )}
                                </td>
                              );
                            }
                            
                            // Default handling for metadata rows
                            return (
                              <td key={product.id} className="px-6 py-6 align-top">
                                {value ? (
                                  <div className={`${row.bgColor} border-2 ${row.borderColor} rounded-lg p-4 text-left hover:shadow-md transition-all duration-200 inline-block`}>
                                    <span className={`text-sm font-medium ${row.textColor}`}>{value}</span>
                                  </div>
                                ) : (
                                  <div className="text-center py-6">
                                    <div className="w-10 h-10 bg-gray-100 rounded-lg flex items-center justify-center mx-auto mb-3">
                                      <X className="w-5 h-5 text-gray-400" />
                                    </div>
                                    <span className="text-sm text-gray-400 italic">Not specified</span>
                                  </div>
                                )}
                              </td>
                            );
                          })}
                        </tr>
                      );
                    })}
                  </tbody>
                </table>
              </div>
              
              {/* Table Footer */}
              <div className="bg-gradient-to-r from-gray-50 to-gray-100 px-6 py-4 border-t border-gray-200">
                <div className="flex items-center justify-between">
                  <div className="flex items-center space-x-2 text-sm text-gray-600">
                    <Package className="w-4 h-4" />
                    <span>Comparing {comparingProducts.length} products side by side</span>
                  </div>
                  <div className="text-xs text-gray-500">
                    Scroll horizontally to view all details →
                  </div>
                </div>
              </div>
            </div>
          </div>
        )}
      </main>

      {/* Use the main ChatWidget without embedded mode - it will show as sidebar */}
      <ChatWidget />
    </div>
  );
} <|MERGE_RESOLUTION|>--- conflicted
+++ resolved
@@ -137,9 +137,6 @@
   };
 
   const handleAddToCart = (product: any) => {
-<<<<<<< HEAD
-    // Add to cart functionality would go here
-=======
     if (!product?.id) {
       console.error('Cannot add product to cart: product ID is missing');
       return;
@@ -150,7 +147,6 @@
     
     // Add to cart with quantity 1
     addToCart(product, 1, purchaseOption);
->>>>>>> f4e6affe
   };
 
   // Helper functions to extract comparison data from available fields
