--- conflicted
+++ resolved
@@ -89,8 +89,6 @@
     body: data ? JSON.stringify(data) : undefined,
   });
   return response.json();
-<<<<<<< HEAD
-=======
 }
 
 // Helper for DELETE requests
@@ -105,5 +103,4 @@
     return response.json();
   }
   return {} as T;
->>>>>>> f4e6affe
 } 