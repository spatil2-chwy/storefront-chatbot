--- conflicted
+++ resolved
@@ -152,57 +152,10 @@
       customer_key,
     };
     
-<<<<<<< HEAD
-    try {
-      const response = await apiPost<{response: {greeting: string}}>(
-        `/chats/personalized_greeting`, 
-        payload
-      );
-      
-      const endTime = performance.now();
-      const duration = endTime - startTime;
-      console.log(`✅ GREETING API CALL COMPLETE - Duration: ${duration.toFixed(0)}ms`);
-      
-      return response.response;
-    } catch (error) {
-      const endTime = performance.now();
-      const duration = endTime - startTime;
-      console.error(`❌ GREETING API CALL FAILED - Duration: ${duration.toFixed(0)}ms - Error:`, error);
-      throw error;
-    }
-  },
-
-  // Combined search and chat
-  async searchAndChat(
-    query: string, 
-    customer_key?: number
-  ): Promise<{searchResults: {products: Product[], reply: string}, chatResponse: {message: string, history: any[], products: any[]}}> {
-    const startTime = performance.now();
-    console.log(`🔍 SEARCH AND CHAT API CALL START - Query: "${query.substring(0, 50)}${query.length > 50 ? '...' : ''}"`);
-    
-    try {
-      const chatResponse = await this.chatbot(query, [], customer_key);
-
-      const endTime = performance.now();
-      const duration = endTime - startTime;
-      console.log(`✅ SEARCH AND CHAT API CALL COMPLETE - Duration: ${duration.toFixed(0)}ms`);
-
-      return {
-        searchResults: { products: chatResponse.products || [], reply: "" },
-        chatResponse
-      };
-    } catch (error) {
-      const endTime = performance.now();
-      const duration = endTime - startTime;
-      console.error(`❌ SEARCH AND CHAT API CALL FAILED - Duration: ${duration.toFixed(0)}ms - Error:`, error);
-      throw error;
-    }
-=======
     const response = await apiPost<{response: {greeting: string}}>(
       `/chats/personalized_greeting`, 
       payload
     );
     return response.response;
->>>>>>> b289b113
   }
 }; 