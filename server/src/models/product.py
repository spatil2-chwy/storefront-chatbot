--- conflicted
+++ resolved
@@ -30,10 +30,7 @@
     inStock: Optional[bool] = None  # Not available, can be True
     category: Optional[str] = None  # CATEGORY_LEVEL1
     keywords: Optional[List[str]] = None  # specialdiettag/ingredienttag
-<<<<<<< HEAD
     search_matches: Optional[List[SearchMatch]] = None  # New field for search match analysis
-=======
     what_customers_love: Optional[str] = None  # what_customers_love
     what_to_watch_out_for: Optional[str] = None  # what_to_watch_out_for
-    should_you_buy_it: Optional[str] = None  # should_you_buy_it
->>>>>>> 7c0d62eb
+    should_you_buy_it: Optional[str] = None  # should_you_buy_it