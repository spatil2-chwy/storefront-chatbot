import chromadb
from functools import lru_cache
import time
import math
import logging
from typing import cast, Any

# Initialize logging first
from src.utils.logging_config import setup_logging
setup_logging()
logger = logging.getLogger(__name__)

client = chromadb.PersistentClient(path="./../scripts/chroma_db")
# client = chromadb.HttpClient(host='localhost', port=8001)
# PRODUCT_COLLECTION_NAME = "products"
REVIEW_COLLECTION_NAME = "review_synthesis"
# product_collection = client.get_collection(name=PRODUCT_COLLECTION_NAME)
review_collection = client.get_collection(name=REVIEW_COLLECTION_NAME)

def build_where_clause(required_ingredients: list, category_level_1: list, category_level_2: list):
    # build where clause for special diet and ingredients tags
    if len(category_level_1) + len(category_level_2) + len(required_ingredients) == 0:
        where_clause = {}
    elif len(category_level_1) + len(category_level_2) + len(required_ingredients) == 1:
        # if only one special diet or ingredient, use a single condition
        if len(category_level_1) == 1:
            where_clause = {f"categorytag1:{category_level_1[0]}": {"$eq": True}}
        
        elif len(category_level_2) == 1:
            where_clause = {f"categorytag2:{category_level_2[0]}": {"$eq": True}}
        else:
            where_clause = {f"ingredienttag:{required_ingredients[0].lower()}": {"$eq": True}}
    else:
        where_clause = {
            "$and": [
                {
                    f"categorytag1:{category}": {
                            "$eq": True
                        }
                    } for category in category_level_1
                ] + [
                    {
                        f"categorytag2:{category}": {
                            "$eq": True
                        }
                    } for category in category_level_2
            ] + [
                {
                    f"ingredienttag:{ingredient.lower()}": {
                        "$eq": True
                    }
                } for ingredient in required_ingredients
            ]
        }

    return where_clause


@lru_cache(maxsize=128)
<<<<<<< HEAD
def query_products(query: str, required_ingredients: tuple, excluded_ingredients: tuple, category_level_1: tuple, category_level_2: tuple):
    print(query_products.cache_info())
=======
def query_products(query: str, required_ingredients: tuple, excluded_ingredients: tuple, category_level_1: tuple, category_level_2: tuple, special_diet_tags: tuple):
    logger.debug(f"Query cache info: {query_products.cache_info()}")
>>>>>>> f7b97bf8
    start_time = time.time()
    where_clause = build_where_clause(required_ingredients, category_level_1, category_level_2)
    if where_clause == {}:
        where_clause = None
    logger.debug(f"Where clause built in {time.time() - start_time:.4f} seconds") 
    
    query_start = time.time()
    logger.debug(f"Query embedding retrieved in {time.time() - query_start:.4f} seconds")
    
    db_start = time.time()
    results = review_collection.query(
        # query_embeddings=query_embedding,
        query_texts=[query],
        n_results=300,
        where=where_clause,
    )
    
    # Handle case where no results are returned
    if not results or not results['metadatas'] or not results['metadatas'][0]:
        logger.warning("No results found in database query")
        return {
            'metadatas': [[]],
            'documents': [[]],
            'ids': [[]],
            'distances': [[]],
        }
    
    logger.debug(f"Number of results: {len(results['metadatas'][0])}")
    
    # Filter out excluded ingredients
    if excluded_ingredients:
        filtered_metadatas = []
        filtered_documents = []
        filtered_ids = []
        filtered_distances = []
        documents = (results.get('documents') or [[]])[0] or []
        metadatas = (results.get('metadatas') or [[]])[0] or []
        ids = (results.get('ids') or [[]])[0] or []
        distances = (results.get('distances') or [[]])[0] or []
        
        for i in range(len(documents)):
            metadata = metadatas[i] if i < len(metadatas) else {}
            # Check if any excluded ingredient appears as a substring in any ingredient tag
            has_excluded_ingredient = False
            for ingredient in excluded_ingredients:
                ingredient_lower = ingredient.lower().strip()
                # Check all metadata keys that start with "ingredienttag:"
                for key in metadata.keys():
                    if key.startswith("ingredienttag:") and ingredient_lower in key.lower():
                        has_excluded_ingredient = True
                        break
                if has_excluded_ingredient:
                    break
            
            if not has_excluded_ingredient:
                filtered_metadatas.append(metadata)
                filtered_documents.append(documents[i] if i < len(documents) else '')
                filtered_ids.append(ids[i] if i < len(ids) else '')
                filtered_distances.append(distances[i] if i < len(distances) else 0.0)
        results = {
            'metadatas': [filtered_metadatas],
            'documents': [filtered_documents],
            'ids': [filtered_ids],
            'distances': [filtered_distances],
        }
    else:
        # Ensure results are always lists of lists for compatibility
        results = {
            'metadatas': [results['metadatas'][0] if results['metadatas'] else []],
            'documents': [results['documents'][0] if results['documents'] else []],
            'ids': [results['ids'][0] if results['ids'] else []],
            'distances': [results['distances'][0] if results['distances'] else []],
        }

    logger.debug(f"Database query completed in {time.time() - db_start:.4f} seconds")
    
    logger.info(f"Total query_products time: {time.time() - start_time:.4f} seconds")
    return results


def rank_products(results, user_context=None):
    """Advanced ranking with multiple non-linear scoring strategies and follow-up question generation"""
    start_time = time.time()
    
    # Parse preferred brands from user context
    preferred_brands = []
    if user_context and user_context.get('preferred_brands'):
        try:
            import json
            preferred_brands = json.loads(user_context['preferred_brands'])
            if not isinstance(preferred_brands, list):
                preferred_brands = []
        except (json.JSONDecodeError, TypeError):
            preferred_brands = []

    print(f"Preferred brands: {preferred_brands}")
    
    # Debug: Count products with reviews and FAQs
    total_products = len(results['metadatas'][0]) if results['metadatas'] and results['metadatas'][0] else 0
    products_with_reviews = 0
    products_with_faqs = 0
    products_with_both = 0
    
    for metadata in results['metadatas'][0]:
        # Check review synthesis content using the flag
        has_review_content = metadata.get('review_synthesis_flag', False)
        
        answered_faqs = metadata.get('answered_faqs', '') or ''
        
        if has_review_content:
            products_with_reviews += 1
        if answered_faqs and answered_faqs.strip():
            products_with_faqs += 1
        if has_review_content and answered_faqs and answered_faqs.strip():
            products_with_both += 1
    
    print(f"\n=== PRODUCT CONTENT STATISTICS ===")
    print(f"Total products: {total_products}")
    if total_products > 0:
        print(f"Products with synthesized reviews: {products_with_reviews} ({products_with_reviews/total_products*100:.1f}%)")
        print(f"Products with answered FAQs: {products_with_faqs} ({products_with_faqs/total_products*100:.1f}%)")
        print(f"Products with both: {products_with_both} ({products_with_both/total_products*100:.1f}%)")
        print(f"Products with neither: {total_products - max(products_with_reviews, products_with_faqs)}")
    else:
        print("No products found in query results")
    print(f"================================\n")
    
    def wilson_score(positive_ratings, total_ratings, confidence=0.95):
        """
        Wilson Score Interval - a more statistically sound way to rank items
        by rating that accounts for uncertainty with fewer reviews
        """
        if total_ratings == 0:
            return 0
        
        z = 1.96  # 95% confidence interval
        phat = positive_ratings / total_ratings
        
        numerator = phat + z*z/(2*total_ratings) - z * math.sqrt((phat*(1-phat)+z*z/(4*total_ratings))/total_ratings)
        denominator = 1 + z*z/total_ratings
        
        return numerator / denominator
    
    def bayesian_rating(rating_avg, rating_count, prior_rating=3.0, prior_count=10):
        """
        Bayesian approach that shrinks ratings toward a prior 
        when there are few reviews
        """
        if rating_count == 0:
            return prior_rating
        
        return (prior_rating * prior_count + rating_avg * rating_count) / (prior_count + rating_count)
    
    def popularity_decay(rating_count, half_life=50):
        """
        Exponential decay function that gives diminishing returns for very popular items
        """
        return 1 - math.exp(-rating_count / half_life)
    
    def content_quality_score(metadata):
        """
        Score based on content quality - synthesized reviews and FAQs
        """
        score = 0.0
        
        # Check review synthesis content using the flag
        has_review_content = metadata.get('review_synthesis_flag', False)
        
        # Synthesized reviews presence bonus (0.3 points for having review content)
        if has_review_content:
            score += 0.3
        
        # FAQ presence bonus (0.2 points for having answered FAQs)
        answered_faqs = metadata.get('answered_faqs', '') or ''
        if answered_faqs and str(answered_faqs).strip():
            score += 0.2
        
        # Additional bonus for having both synthesized reviews and FAQs (0.1 points)
        if has_review_content and answered_faqs and str(answered_faqs).strip():
            score += 0.1
        
        return score

    
    scored_results = []
    for metadata, document, product_id, distance in zip(
        results['metadatas'][0], 
        results['documents'][0], 
        results['ids'][0], 
        results['distances'][0]
    ):
        rating_avg = metadata.get('RATING_AVG', 0) or 2.5
        rating_count = metadata.get('RATING_CNT', 0) or 0
        
        # Method 1: Wilson Score (treating 4+ stars as "positive")
        positive_ratings = max(0, (rating_avg - 3) * rating_count / 2)  # Approximate
        wilson = wilson_score(positive_ratings, rating_count)
        
        # Method 2: Bayesian Rating
        bayesian = bayesian_rating(rating_avg, rating_count)
        
        # Method 3: Popularity with decay
        popularity = popularity_decay(rating_count)
        
        # Method 4: Semantic relevance
        relevance = max(0, 1 - distance)
        
        # Method 5: Content quality (synthesized reviews and FAQs presence)
        content_quality = content_quality_score(metadata)
        
        
        # Combine with weights - brand preference gets high priority
        final_score = (
            wilson * 0.1 +
            (bayesian / 5.0) * 0.1 +  # Normalize to 0-1
            popularity * 0.05 +
            relevance * 0.15 +
            content_quality * 0.6
        )
        
        scored_results.append((metadata, document, product_id, distance, final_score))
    
    # Sort by final score
    sorted_results = sorted(scored_results, key=lambda x: -x[4])
    
    # Return without scores for compatibility
    final_results = [(metadata, document, product_id, distance) 
                    for metadata, document, product_id, distance, score in sorted_results]
    print(f"Products ranked with advanced scoring in {time.time() - start_time:.4f} seconds")
    return final_results

# testing
if __name__ == "__main__":
    ingredient_needs = ['Chicken', 'Pumpkin']
    excluded_ingredients = []
    # where_clause = build_where_clause(ingredient_needs)
    # print(where_clause)
    # collection = get_collection()
    # results = collection.query(
    #     query_embeddings=encode_query("dog food"),
    #     n_results=100,
    #     where=where_clause,
    # )
    # print("Results:")
    # for doc, meta in zip(results['documents'], results['metadatas']):
    #     print(f"Document: {doc}, Metadata: {meta}")
    # print(f"Total results found: {len(results['documents'])}")

    start = time.time()
    results1 = query_products("dog food", tuple(ingredient_needs), tuple(excluded_ingredients))
    print(f"Query 1 executed in {time.time() - start:.4f} seconds")
    results2 = query_products("cat food", tuple(ingredient_needs), tuple(excluded_ingredients))
    print(f"Query 2 executed in {time.time() - start:.4f} seconds")
    results3 = query_products("dog food", tuple(ingredient_needs), tuple(excluded_ingredients))
    print(f"Query 3 executed in {time.time() - start:.4f} seconds")
    results4 = query_products("cat food", tuple(ingredient_needs), tuple(excluded_ingredients))
    print(f"Query 4 executed in {time.time() - start:.4f} seconds")
    print(results1 == results3 and results2 == results4)  # Should be True due to caching

    # ranked_products = rank_products(results)
    # print("Ranked Products:")
    # for metadata, document, product_id, distance in ranked_products:
    #     print(f"Product ID: {product_id}, Metadata: {metadata}, Document: {document}, Distance: {distance}")<|MERGE_RESOLUTION|>--- conflicted
+++ resolved
@@ -57,13 +57,8 @@
 
 
 @lru_cache(maxsize=128)
-<<<<<<< HEAD
 def query_products(query: str, required_ingredients: tuple, excluded_ingredients: tuple, category_level_1: tuple, category_level_2: tuple):
-    print(query_products.cache_info())
-=======
-def query_products(query: str, required_ingredients: tuple, excluded_ingredients: tuple, category_level_1: tuple, category_level_2: tuple, special_diet_tags: tuple):
     logger.debug(f"Query cache info: {query_products.cache_info()}")
->>>>>>> f7b97bf8
     start_time = time.time()
     where_clause = build_where_clause(required_ingredients, category_level_1, category_level_2)
     if where_clause == {}:
