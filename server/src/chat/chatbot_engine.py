--- conflicted
+++ resolved
@@ -445,21 +445,13 @@
     Returns a tuple of (generator, products) where generator yields text chunks and products is the list of found products.
     """
     start_time = time.time()
-<<<<<<< HEAD
     print(f"User context: {user_context}")
-=======
     logger.info(f"Streaming chat started - User message: '{user_input[:100]}{'...' if len(user_input) > 100 else ''}'")
->>>>>>> f7b97bf8
     
     # Create system message with user context if provided
     system_msg = system_message.copy()
     if user_context:
-<<<<<<< HEAD
         system_msg["content"] += f"\n\nCUSTOMER CONTEXT:\n{user_context}\n\nAbove are details about the customer based on their historical shopping behavior as well as their current pets. Enhance user query with brand preferences and dietary needs if applicable. Use this information if applicable to provide personalized recommendations and for any logical follow-ups."
-=======
-        system_msg["content"] += f"\n\nCUSTOMER CONTEXT:\n{user_context}\n\nUse this information to provide personalized recommendations and for any logical follow-ups."
-        logger.info(f"User context provided for streaming: {len(user_context)} characters")
->>>>>>> f7b97bf8
     
     full_history = (
         [system_msg] + history + [{"role": "user", "content": user_input}]
@@ -573,16 +565,9 @@
                     return article_generator(), products
                     
                 else:
-<<<<<<< HEAD
                     products = call_function(tool_call.name, args, user_context)
-                    print(f"Function call returned in {time.time() - start_time:.4f} seconds")
-                    function_end = time.time()
-                    print(f"Function call returned after {function_end - start_time:.4f} seconds from start")
-=======
-                    products = call_function(tool_call.name, args)
                     tool_exec_time = time.time() - tool_exec_start
                     logger.info(f"Streaming product search completed in {tool_exec_time:.3f}s - found {len(products)} products")
->>>>>>> f7b97bf8
                     
                     # Add function result to history
                     full_history.append({
