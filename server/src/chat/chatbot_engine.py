import json
import time
import logging
from typing import List, Dict, Any, Optional, Union, cast, Generator
from src.search.product_search import query_products, rank_products
from src.search.article_search import ArticleService
from src.config.openai_loader import get_openai_client
from src.chat.prompts import function_call_system_prompt, tools

# Initialize logging first
from src.utils.logging_config import setup_logging
setup_logging()
logger = logging.getLogger(__name__)

# Get the centralized OpenAI client
client = get_openai_client()

MODEL = "gpt-4.1"

def search_products(query: str, required_ingredients=(), excluded_ingredients=(), category_level_1=(), category_level_2=()):
    """Searches for pet products based on user query and filters.
    Parameters:
        query (str): User intent in natural language, e.g. 'puppy food' or 'grain-free dog treats'
        required_ingredients (list): List of ingredients that must be present in the product
        excluded_ingredients (list): List of ingredients that must not be present in the product
    Returns:
        list: A list of products
    """
    logger.info(f"Searching products with query: '{query}', required ingredients: {required_ingredients}, excluded ingredients: {excluded_ingredients}, category level 1: {category_level_1}, category level 2: {category_level_2}")
    start = time.time()
    
    # Use ProductService to convert raw results to properly formatted Product objects
    from src.services.product_service import ProductService
    product_service = ProductService()
    
    # Use query_products for all searches (it handles empty filters fine)
    # This will automatically store the top 300 products in the buffer
    results = query_products(query, tuple(required_ingredients), tuple(excluded_ingredients), tuple(category_level_1), tuple(category_level_2))
    print(f"Query executed in {time.time() - start:.4f} seconds")
    
    ranking_start = time.time()
    ranked_products = rank_products(results)
    print(f"Ranking completed in {time.time() - ranking_start:.4f} seconds")
    
    if not ranked_products:
        return []
    conversion_start = time.time()
    products = []
    for i, ranked_result in enumerate(ranked_products[:30]):  # Limit to 30 products
        try:
            product = product_service._ranked_result_to_product(ranked_result, query)
            products.append(product)
        except Exception as e:
            print(f"⚠️ Error converting ranked result to product: {e}")
            continue
    
    conversion_time = time.time() - conversion_start
    print(f"Product conversion took: {conversion_time:.4f} seconds ({len(products)} products)")

    print(f"Total search_products time: {time.time() - start:.4f} seconds")
    return products

# Initialize ArticleService instance
article_service = ArticleService()

def search_articles(query: str):
    """Searches for relevant pet care articles and advice content.
    Parameters:
        query (str): User's question or topic about pet care, training, health, etc.
    Returns:
        str: Formatted article content for the LLM to reference
    """
    start = time.time()
    
    # Search for relevant articles
    articles = article_service.search_articles(query, n_results=3)
    
    print(f"Article search completed in {time.time() - start:.4f} seconds")
    
    if not articles:
        return "No relevant articles found for this topic."
    
    # Format articles for LLM consumption
    return article_service.get_article_summary_for_llm(articles)


function_mapping = {
    "search_products": search_products,
    "search_articles": search_articles,
}


def call_function(name, args):
    """Calls a tool function by its name with the provided arguments.
    Parameters:
        name (str): The name of the function to call
        args (dict): A dictionary of input arguments for the function
    Returns:
        The result of the function call
    Raises:
        ValueError: If the function name is not recognized
    """
    if name in function_mapping:
        return function_mapping[name](**args)
    raise ValueError(f"Unknown function: {name}")


def format_products_for_llm(products, limit=10):
    """Format products for LLM with review synthesis and FAQ data for follow-up generation"""
    if not products:
        return "No products found."
    
    # Get top 10 products with reviews or FAQs (similar to old logic)
    products_with_content = []
    for product in products:
        # Check if product has review synthesis or answered FAQs
        has_review_content = hasattr(product, 'what_customers_love') and product.what_customers_love
        has_faqs = hasattr(product, 'answered_faqs') and product.answered_faqs
        
        if has_review_content or has_faqs:
            products_with_content.append(product)
            if len(products_with_content) >= limit:
                break
    
    if not products_with_content:
        # Fallback to top 5 products if none have reviews/FAQs
        products_with_content = products[:5]
    
    lines = []
    for i, p in enumerate(products_with_content):
        # Basic product info
        product_line = f"{i+1}. {p.title}"
        
        # Add review synthesis if available
        if hasattr(p, 'what_customers_love') and p.what_customers_love:
            product_line += f"\n   What customers love: {p.what_customers_love}"
        
        if hasattr(p, 'what_to_watch_out_for') and p.what_to_watch_out_for:
            product_line += f"\n   What to watch out for: {p.what_to_watch_out_for}"
        
        # Add FAQ info if available
        if hasattr(p, 'answered_faqs') and p.answered_faqs:
            product_line += f"\n   Answered FAQs: {p.answered_faqs[:200]}..."
        
        lines.append(product_line)
    
    # print(f"Formatted products for LLM: {lines}")
    return "Here are the top product recommendations with customer insights:\n\n" + "\n\n".join(lines)


<<<<<<< HEAD
=======
def chat(user_input: str, history: list, user_context: str = "", image_base64: str = None):
    start_time = time.time()
    logger.info(f"Chat started - User message: '{user_input[:100]}{'...' if len(user_input) > 100 else ''}'")
    
    # Log user context if provided
    if user_context:
        logger.info(f"User context provided: {len(user_context)} characters")
    
    # Create system message with user context if provided
    system_msg = system_message.copy()
    if user_context:
        system_msg["content"] += f"\n\nCUSTOMER CONTEXT:\n{user_context}\n\nUse this information to provide personalized recommendations and for any logical follow-ups."
    
    # Create user message with optional image
    if image_base64:
        user_message = {
            "role": "user",
            "content": [
                {"type": "input_text", "text": user_input},
                {
                    "type": "input_image",
                    "image_url": f"data:image/jpeg;base64,{image_base64}",
                },
            ],
        }
    else:
        user_message = {"role": "user", "content": user_input}
    
    full_history = (
        [system_msg] + history + [user_message]
    )
    
    logger.debug(f"Chat history length: {len(full_history)} messages")
    
    # Step 1: Get model response
    llm_start = time.time()
    response = client.responses.create(
        model=MODEL,
        input=full_history,
        tools=cast(Any, tools),
        temperature=0.1,
    )   
    llm_time = time.time() - llm_start
    logger.info(f"LLM initial response received in {llm_time:.3f}s")
    products = []
    assistant_reply = ""

    logger.debug(f"LLM response type: {response.output[0].type if response.output else 'empty'}")
    
    if len(response.output) == 1 and response.output[0].type == "message":
        # Handle direct message response (no tool calls)
        assistant_reply = response.output[0].content[0].text
        full_history.append({"role": "assistant", "content": assistant_reply})
        logger.info(f"Direct message response generated (no tool calls)")
    else:
        # Handle function call response
        function_start = time.time()
        logger.info(f"Function calls detected after {function_start - start_time:.3f}s")

        for output_item in response.output:
            if output_item.type == "function_call":
                tool_call = output_item
                logger.info(f"Tool call: {tool_call.name}")
                
                # Convert tool_call to dict for history
                tool_call_dict = {
                    "type": "function_call",
                    "id": tool_call.id,
                    "call_id": tool_call.call_id,
                    "name": tool_call.name,
                    "arguments": tool_call.arguments
                }
                full_history.append(tool_call_dict)
                
                if tool_call.name not in ["search_products", "search_articles"]:
                    logger.error(f"Unexpected tool call: {tool_call.name}")
                    raise ValueError(f"Unexpected tool call: {tool_call.name}")
                
                args = json.loads(tool_call.arguments)
                logger.debug(f"Tool call arguments: {args}")
                
                tool_exec_start = time.time()
                logger.info(f"Executing {tool_call.name} after {tool_exec_start - start_time:.3f}s from chat start")
                
                if tool_call.name == "search_articles":
                    # Handle article search differently - no products returned
                    result = call_function(tool_call.name, args)
                    article_content = result
                    tool_exec_time = time.time() - tool_exec_start
                    
                    logger.info(f"Article search completed in {tool_exec_time:.3f}s")
                    
                    # Add function result to history
                    full_history.append({
                        "type": "function_call_output",
                        "call_id": tool_call.call_id,
                        "output": article_content
                    })

                    # generate a response
                    second_llm_start = time.time()
                    second_response = client.responses.create(
                        model=MODEL,
                        input=full_history,
                        # tools=[]  # No tools for this follow-up
                        temperature=0.1,
                    )
                    second_llm_time = time.time() - second_llm_start
                    logger.info(f"Article response generation took {second_llm_time:.3f}s")

                    full_history.append({
                        "role": "assistant",
                        "content": second_response.output[0].content[0].text
                    })
                    assistant_reply = second_response.output[0].content[0].text

                    
                    continue  # Continue to next tool call or final response
                else:
                    products = call_function(tool_call.name, args)
                    tool_exec_time = time.time() - tool_exec_start
                    logger.info(f"Product search completed in {tool_exec_time:.3f}s - found {len(products)} products")
                    
                    # Add function result to history
                    full_history.append({
                        "type": "function_call_output",
                        "call_id": tool_call.call_id,
                        "output": f"{len(products)} products returned"
                    })
                    
                    # Format and inject product context for LLM
                    context_start = time.time()
                    product_context = format_products_for_llm(products)
                    context_time = time.time() - context_start
                    logger.debug(f"Product context formatting took {context_time:.3f}s")
                    
                    full_history.append({
                        "role": "user",
                        "content": f"""
- Carefully read the review theme synthesis to identify product trade-offs, standout features, or pain points across products.
- Ask 1-3 short, highly specific follow-up questions or make short statements that help the user narrow their choice.
- Only include questions if there's real ambiguity or a decision to make. Don't ask generic questions.
- Only user review-data to generate follow-ups.
- Do not repeat already answered or previously asked questions. Say "These look like great options based on the reviews — go with what fits your style or budget!" if no more questions or clarifications are left to be asked or made.

Product Reviews: {product_context}

You're not being chatty — you're being helpful, warm, and efficient."""
                    })
                    
                    # Now let the LLM generate the final message
                    final_llm_start = time.time()
                    final_response = client.responses.create(
                        model=MODEL,
                        input=full_history,
                        temperature=0.1,
                    )
                    final_llm_time = time.time() - final_llm_start
                    logger.info(f"Final response generation took {final_llm_time:.3f}s")
                    
                    final_reply = final_response.output[0].content[0].text
                    assistant_reply = final_reply
    total_time = time.time() - start_time
    logger.info(f"Chat completed in {total_time:.3f}s - Response length: {len(assistant_reply)} chars")
    return {
        "message": str(assistant_reply),
        "history": full_history[1:],  # Exclude system message
        "products": products,
    }


>>>>>>> 6ac56794

def chat_stream_with_products(user_input: str, history: list, user_context: str = "", image_base64: str = None):
    """
    Streaming version of the chat function that yields text chunks as they're generated.
    Only streams the final response, not during function calls.
    Returns a tuple of (generator, products) where generator yields text chunks and products is the list of found products.
    """
    start_time = time.time()
    print(f"User context: {user_context}")
    logger.info(f"Streaming chat started - User message: '{user_input[:100]}{'...' if len(user_input) > 100 else ''}'")
    
    # Create system message with user context if provided
    system_msg = function_call_system_prompt.copy()
    if user_context:
        system_msg["content"] += f"\n\nCUSTOMER CONTEXT:\n{user_context}\n\nAbove are details about the customer based on their historical shopping behavior as well as their current pets. Enhance user query with brand preferences and dietary needs if applicable. Use this information if applicable to provide personalized recommendations and for any logical follow-ups."
    
    # Create user message with optional image
    if image_base64:
        user_message = {
            "role": "user",
            "content": [
                {"type": "input_text", "text": user_input},
                {
                    "type": "input_image",
                    "image_url": f"data:image/jpeg;base64,{image_base64}",
                },
            ],
        }
    else:
        user_message = {"role": "user", "content": user_input}
    
    full_history = (
        [system_msg] + history + [user_message]
    )
    
    # Step 1: Get model response (non-streaming for function call detection)
    llm_start = time.time()
    response = client.responses.create(
        model=MODEL,
        input=full_history,
        tools=tools,
        temperature=0.1,
    )   
    llm_time = time.time() - llm_start
    logger.info(f"Streaming LLM initial response received in {llm_time:.3f}s")
    
    products = []
    assistant_reply = ""

    logger.debug(f"Streaming response type: {response.output[0].type if response.output else 'empty'}")
    
    if len(response.output) == 1 and response.output[0].type == "message":
        # Handle message response - stream the content
        try:
            assistant_reply = response.output[0].content[0].text
        except AttributeError:
            # Handle case where response doesn't have expected structure
            assistant_reply = "I understand your question. Let me help you with that."
            logger.warning("Unexpected response structure in streaming mode")
        
        full_history.append({"role": "assistant", "content": assistant_reply})
        logger.info(f"Streaming direct message response (no tool calls)")
        
        # For simple message responses, yield the complete text
        def simple_generator():
            yield assistant_reply
        
        return simple_generator(), products
    else:
        function_start = time.time()
        logger.info(f"Streaming function calls detected after {function_start - start_time:.3f}s")

        # Handle function call response
        for output_item in response.output:
            if output_item.type == "function_call":
                tool_call = output_item
                logger.info(f"Streaming tool call: {tool_call.name}")
                
                # Convert tool_call to dict for history
                tool_call_dict = {
                    "type": "function_call",
                    "id": tool_call.id,
                    "call_id": tool_call.call_id,
                    "name": tool_call.name,
                    "arguments": tool_call.arguments
                }
                full_history.append(tool_call_dict)
                
                if tool_call.name not in ["search_products", "search_articles"]:
                    logger.error(f"Unexpected streaming tool call: {tool_call.name}")
                    raise ValueError(f"Unexpected tool call: {tool_call.name}")
                
                import json
                args = json.loads(tool_call.arguments)
                logger.debug(f"Streaming tool call arguments: {args}")
                
                tool_exec_start = time.time()
                logger.info(f"Executing streaming {tool_call.name} after {tool_exec_start - start_time:.3f}s")
                
                if tool_call.name == "search_articles":
                    # Handle article search differently - no products returned
                    result = call_function(tool_call.name, args)
                    article_content = result
                    tool_exec_time = time.time() - tool_exec_start
                    
                    logger.info(f"Streaming article search completed in {tool_exec_time:.3f}s")
                    
                    # Add function result to history
                    full_history.append({
                        "type": "function_call_output",
                        "call_id": tool_call.call_id,
                        "output": article_content
                    })

                    # Generate streaming response for final message
                    stream_start = time.time()
                    stream = client.responses.create(
                        model=MODEL,
                        input=full_history,
                        temperature=0.1,
                        stream=True,
                    )
                    logger.debug(f"Streaming article response started after {stream_start - start_time:.3f}s")
                    
                    # Stream the response
                    def article_generator():
                        try:
                            for event in stream:
                                if event.type == "response.output_text.delta":
                                    chunk = event.delta
                                    if chunk:
                                        yield chunk
                                elif event.type == "response.completed":
                                    break
                                elif event.type == "error":
                                    raise Exception(f"Streaming error: {event.error}")
                        except Exception as e:
                            logger.error(f"Error in article streaming: {e}")
                            yield "Sorry, I'm having trouble processing your request right now. Please try again in a moment."
                    
                    return article_generator(), products
                    
                else:
                    products = call_function(tool_call.name, args)
                    tool_exec_time = time.time() - tool_exec_start
                    logger.info(f"Streaming product search completed in {tool_exec_time:.3f}s - found {len(products)} products")
                    
                    # Add function result to history
                    full_history.append({
                        "type": "function_call_output",
                        "call_id": tool_call.call_id,
                        "output": f"{len(products)} products returned"
                    })
                    
                    # Format and inject product context for LLM
                    context_start = time.time()
                    product_context = format_products_for_llm(products)
                    context_time = time.time() - context_start
                    logger.debug(f"Streaming product context formatting took {context_time:.3f}s")
                    
                    full_history.append({
                        "role": "user",
                        "content": f"""
- Carefully read the review theme synthesis to identify product trade-offs, standout features, or pain points across products.
- Ask 1-3 short, highly specific follow-up questions or make short statements that help the user narrow their choice.
- Only include questions if there's real ambiguity or a decision to make. Don't ask generic questions.
- Only user review-data to generate follow-ups.
- Do not repeat already answered or previously asked questions. Say "These look like great options based on the reviews — go with what fits your style or budget!" if no more questions or clarifications are left to be asked or made.

Product Reviews: {product_context}

You're not being chatty — you're being helpful, warm, and efficient."""
                    })
                    
                    # Now let the LLM generate the final message with streaming
                    stream_start = time.time()
                    stream = client.responses.create(
                        model=MODEL,
                        input=cast(Any, full_history),
                        temperature=0.1,
                        stream=True,
                    )
                    logger.debug(f"Streaming product response started after {stream_start - start_time:.3f}s")
                    
                    # Stream the response
                    def product_generator():
                        try:
                            for event in stream:
                                if event.type == "response.output_text.delta":
                                    chunk = event.delta
                                    if chunk:
                                        yield chunk
                                elif event.type == "response.completed":
                                    break
                                elif event.type == "error":
                                    raise Exception(f"Streaming error: {event.error}")
                        except Exception as e:
                            logger.error(f"Error in product streaming: {e}")
                            yield "Sorry, I'm having trouble processing your request right now. Please try again in a moment."
                    
                    return product_generator(), products
    
    total_time = time.time() - start_time
    logger.info(f"Streaming chat completed in {total_time:.3f}s")
    
    # Fallback generator
    def fallback_generator():
        yield "Sorry, I couldn't process your request."
    
    return fallback_generator(), products<|MERGE_RESOLUTION|>--- conflicted
+++ resolved
@@ -148,182 +148,8 @@
     return "Here are the top product recommendations with customer insights:\n\n" + "\n\n".join(lines)
 
 
-<<<<<<< HEAD
-=======
-def chat(user_input: str, history: list, user_context: str = "", image_base64: str = None):
-    start_time = time.time()
-    logger.info(f"Chat started - User message: '{user_input[:100]}{'...' if len(user_input) > 100 else ''}'")
-    
-    # Log user context if provided
-    if user_context:
-        logger.info(f"User context provided: {len(user_context)} characters")
-    
-    # Create system message with user context if provided
-    system_msg = system_message.copy()
-    if user_context:
-        system_msg["content"] += f"\n\nCUSTOMER CONTEXT:\n{user_context}\n\nUse this information to provide personalized recommendations and for any logical follow-ups."
-    
-    # Create user message with optional image
-    if image_base64:
-        user_message = {
-            "role": "user",
-            "content": [
-                {"type": "input_text", "text": user_input},
-                {
-                    "type": "input_image",
-                    "image_url": f"data:image/jpeg;base64,{image_base64}",
-                },
-            ],
-        }
-    else:
-        user_message = {"role": "user", "content": user_input}
-    
-    full_history = (
-        [system_msg] + history + [user_message]
-    )
-    
-    logger.debug(f"Chat history length: {len(full_history)} messages")
-    
-    # Step 1: Get model response
-    llm_start = time.time()
-    response = client.responses.create(
-        model=MODEL,
-        input=full_history,
-        tools=cast(Any, tools),
-        temperature=0.1,
-    )   
-    llm_time = time.time() - llm_start
-    logger.info(f"LLM initial response received in {llm_time:.3f}s")
-    products = []
-    assistant_reply = ""
-
-    logger.debug(f"LLM response type: {response.output[0].type if response.output else 'empty'}")
-    
-    if len(response.output) == 1 and response.output[0].type == "message":
-        # Handle direct message response (no tool calls)
-        assistant_reply = response.output[0].content[0].text
-        full_history.append({"role": "assistant", "content": assistant_reply})
-        logger.info(f"Direct message response generated (no tool calls)")
-    else:
-        # Handle function call response
-        function_start = time.time()
-        logger.info(f"Function calls detected after {function_start - start_time:.3f}s")
-
-        for output_item in response.output:
-            if output_item.type == "function_call":
-                tool_call = output_item
-                logger.info(f"Tool call: {tool_call.name}")
-                
-                # Convert tool_call to dict for history
-                tool_call_dict = {
-                    "type": "function_call",
-                    "id": tool_call.id,
-                    "call_id": tool_call.call_id,
-                    "name": tool_call.name,
-                    "arguments": tool_call.arguments
-                }
-                full_history.append(tool_call_dict)
-                
-                if tool_call.name not in ["search_products", "search_articles"]:
-                    logger.error(f"Unexpected tool call: {tool_call.name}")
-                    raise ValueError(f"Unexpected tool call: {tool_call.name}")
-                
-                args = json.loads(tool_call.arguments)
-                logger.debug(f"Tool call arguments: {args}")
-                
-                tool_exec_start = time.time()
-                logger.info(f"Executing {tool_call.name} after {tool_exec_start - start_time:.3f}s from chat start")
-                
-                if tool_call.name == "search_articles":
-                    # Handle article search differently - no products returned
-                    result = call_function(tool_call.name, args)
-                    article_content = result
-                    tool_exec_time = time.time() - tool_exec_start
-                    
-                    logger.info(f"Article search completed in {tool_exec_time:.3f}s")
-                    
-                    # Add function result to history
-                    full_history.append({
-                        "type": "function_call_output",
-                        "call_id": tool_call.call_id,
-                        "output": article_content
-                    })
-
-                    # generate a response
-                    second_llm_start = time.time()
-                    second_response = client.responses.create(
-                        model=MODEL,
-                        input=full_history,
-                        # tools=[]  # No tools for this follow-up
-                        temperature=0.1,
-                    )
-                    second_llm_time = time.time() - second_llm_start
-                    logger.info(f"Article response generation took {second_llm_time:.3f}s")
-
-                    full_history.append({
-                        "role": "assistant",
-                        "content": second_response.output[0].content[0].text
-                    })
-                    assistant_reply = second_response.output[0].content[0].text
-
-                    
-                    continue  # Continue to next tool call or final response
-                else:
-                    products = call_function(tool_call.name, args)
-                    tool_exec_time = time.time() - tool_exec_start
-                    logger.info(f"Product search completed in {tool_exec_time:.3f}s - found {len(products)} products")
-                    
-                    # Add function result to history
-                    full_history.append({
-                        "type": "function_call_output",
-                        "call_id": tool_call.call_id,
-                        "output": f"{len(products)} products returned"
-                    })
-                    
-                    # Format and inject product context for LLM
-                    context_start = time.time()
-                    product_context = format_products_for_llm(products)
-                    context_time = time.time() - context_start
-                    logger.debug(f"Product context formatting took {context_time:.3f}s")
-                    
-                    full_history.append({
-                        "role": "user",
-                        "content": f"""
-- Carefully read the review theme synthesis to identify product trade-offs, standout features, or pain points across products.
-- Ask 1-3 short, highly specific follow-up questions or make short statements that help the user narrow their choice.
-- Only include questions if there's real ambiguity or a decision to make. Don't ask generic questions.
-- Only user review-data to generate follow-ups.
-- Do not repeat already answered or previously asked questions. Say "These look like great options based on the reviews — go with what fits your style or budget!" if no more questions or clarifications are left to be asked or made.
-
-Product Reviews: {product_context}
-
-You're not being chatty — you're being helpful, warm, and efficient."""
-                    })
-                    
-                    # Now let the LLM generate the final message
-                    final_llm_start = time.time()
-                    final_response = client.responses.create(
-                        model=MODEL,
-                        input=full_history,
-                        temperature=0.1,
-                    )
-                    final_llm_time = time.time() - final_llm_start
-                    logger.info(f"Final response generation took {final_llm_time:.3f}s")
-                    
-                    final_reply = final_response.output[0].content[0].text
-                    assistant_reply = final_reply
-    total_time = time.time() - start_time
-    logger.info(f"Chat completed in {total_time:.3f}s - Response length: {len(assistant_reply)} chars")
-    return {
-        "message": str(assistant_reply),
-        "history": full_history[1:],  # Exclude system message
-        "products": products,
-    }
-
-
->>>>>>> 6ac56794
-
-def chat_stream_with_products(user_input: str, history: list, user_context: str = "", image_base64: str = None):
+
+def chat_stream_with_products(user_input: str, history: list, user_context: str = "", image_base64: Optional[str] = None):
     """
     Streaming version of the chat function that yields text chunks as they're generated.
     Only streams the final response, not during function calls.
