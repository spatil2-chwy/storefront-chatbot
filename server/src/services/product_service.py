from typing import List, Optional
from src.models.product import Product
import time
import logging

# Initialize logging first
from src.utils.logging_config import setup_logging
setup_logging()
logger = logging.getLogger(__name__)

import chromadb
# client = chromadb.PersistentClient(path="../scripts/chroma_db")
client = chromadb.HttpClient(host='localhost', port=8001)
collection = client.get_collection(name="review_synthesis")

class ProductService:
    def __init__(self):
        # Pre-load SearchAnalyzer singleton to avoid lazy loading delays
        from src.search.search_analyzer import SearchAnalyzer
        self._search_analyzer = SearchAnalyzer()  # This will use the singleton

    @property
    def search_analyzer(self):
        """Return the pre-loaded search analyzer singleton"""
        return self._search_analyzer

    @staticmethod
    def safe_float(val, default=0.0):
        try:
            return float(val)
        except Exception:
            return default

    @staticmethod
    def safe_int(val, default=0):
        try:
            return int(val)
        except Exception:
            return default

    @staticmethod
    def safe_list(val, sep=",", default=None):
        if not val:
            return default or []
        if isinstance(val, list):
            return val
        return [v.strip() for v in str(val).split(sep) if v.strip()]

    @staticmethod
    def safe_json(val, default=None):
        import json
        try:
            return json.loads(val)
        except Exception:
            return default or []

    @staticmethod
    def safe_str(val, default=""):
        if val is None:
            return default
        return str(val)

    @staticmethod
    def reformat_image_link(link):
        """
        Reformatting image links to be displayable on web
        """
        if not link or not isinstance(link, str) or not link.strip():
            return "https://via.placeholder.com/400x300?text=Image+Not+Found"
        
        link = link.strip()
        
        # If it's already a valid HTTP URL, return as is
        if link.startswith("http"):
            return link
        
        # Handle Amazon-style URLs (base,timestamp format)
        if "," in link:
            link = link.lstrip("//")
            parts = link.split(",")
            if len(parts) == 2:
                base, timestamp = parts
                formatted = f"https://{base}._AC_SL600_V{timestamp}_.jpg"
                return formatted
        
        # If it starts with //, add https:
        if link.startswith("//"):
            formatted = f"https:{link}"
            return formatted
        
        # If it's a relative path or other format, try to make it absolute
        if not link.startswith("http"):
            formatted = f"https://{link}"
            return formatted
        
        return "https://via.placeholder.com/400x300?text=Image+Not+Found"

    def _metadata_to_product(self, metadata: dict, search_matches: Optional[List] = None) -> Product:
        # Images: use FULLIMAGE (as list) and THUMBNAIL
        images = []
        if metadata.get("FULLIMAGE"):
            # FULLIMAGE can be a single URL or a comma-separated string
            fullimage_val = metadata["FULLIMAGE"]
            
            if isinstance(fullimage_val, list):
                # If it's already a list, it might be malformed (base, timestamp)
                if len(fullimage_val) == 2:
                    # This looks like a base and timestamp that need to be combined
                    base = str(fullimage_val[0]).strip()
                    timestamp = str(fullimage_val[1]).strip()
                    if base and timestamp:
                        # Combine them into a proper URL
                        combined_url = f"{base}._AC_SL600_V{timestamp}_.jpg"
                        formatted_img = self.reformat_image_link(combined_url)
                        if formatted_img and formatted_img != "https://via.placeholder.com/400x300?text=Image+Not+Found":
                            images.append(formatted_img)
                else:
                    # Process each item normally
                    for img in fullimage_val:
                        if img and str(img).strip():
                            formatted_img = self.reformat_image_link(str(img))
                            if formatted_img and formatted_img != "https://via.placeholder.com/400x300?text=Image+Not+Found":
                                images.append(formatted_img)
            else:
                # If it's a string, split by comma and process
                img_list = self.safe_list(fullimage_val)
                if len(img_list) == 2:
                    # This looks like a base and timestamp that need to be combined
                    base = img_list[0].strip()
                    timestamp = img_list[1].strip()
                    if base and timestamp:
                        # Combine them into a proper URL
                        combined_url = f"{base}._AC_SL600_V{timestamp}_.jpg"
                        formatted_img = self.reformat_image_link(combined_url)
                        if formatted_img and formatted_img != "https://via.placeholder.com/400x300?text=Image+Not+Found":
                            images.append(formatted_img)
                else:
                    # Process each item normally
                    for img in img_list:
                        if img and str(img).strip():
                            formatted_img = self.reformat_image_link(str(img))
                            if formatted_img and formatted_img != "https://via.placeholder.com/400x300?text=Image+Not+Found":
                                images.append(formatted_img)
        
        # Format thumbnail image
        thumbnail = metadata.get("THUMBNAIL", "")
        image = self.reformat_image_link(thumbnail) if thumbnail else (images[0] if images else self.reformat_image_link(""))

        # Keywords: use specialdiettag/ingredienttag keys
        keywords = []
        for k in metadata:
            if k.startswith("specialdiettag:") or k.startswith("ingredienttag:"):
                keywords.append(k.split(":", 1)[1])

        # Parse review synthesis from JSON
        review_synthesis = self.safe_json(metadata.get("review_synthesis", "{}"), {})
        what_customers_love = ""
        what_to_watch_out_for = ""
        should_you_buy_it = ""
        
        if review_synthesis and isinstance(review_synthesis, dict):
            # Extract what_customers_love (it's stored as a list, so join it)
            customers_love_list = review_synthesis.get("what_customers_love", [])
            if isinstance(customers_love_list, list):
                what_customers_love = " ".join(customers_love_list)
            else:
                what_customers_love = str(customers_love_list)
            
            # Extract what_to_watch_out_for (it's stored as a list, so join it)
            watch_out_list = review_synthesis.get("what_to_watch_out_for", [])
            if isinstance(watch_out_list, list):
                what_to_watch_out_for = " ".join(watch_out_list)
            else:
                what_to_watch_out_for = str(watch_out_list)
            
            # Extract should_you_buy_it (it's stored as a string)
            should_you_buy_it = review_synthesis.get("should_you_buy_it", "")

        return Product(
            # ===== CORE PRODUCT INFORMATION =====
            id=self.safe_int(metadata.get("PRODUCT_ID", 0)),
            name=metadata.get("NAME", ""),
            title=self.safe_str(metadata.get("CLEAN_NAME", "Unnamed Product")),
            brand=self.safe_str(metadata.get("PURCHASE_BRAND", "Unknown Brand")),
            parent_company=metadata.get("PARENT_COMPANY", ""),
            
            # ===== PRICING & DEALS =====
            price=round(self.safe_float(metadata.get("PRICE", 0.0)), 1),
            originalPrice=None,  # No separate original price field in database
            autoshipPrice=round(self.safe_float(metadata.get("AUTOSHIP_PRICE", 0.0)), 1),
            autoship_save_description=metadata.get("AUTOSHIP_SAVE_DESCRIPTION", ""),
            deal=False,
            
            # ===== RATINGS & REVIEWS =====
            rating=self.safe_float(metadata.get("RATING_AVG", 0.0)),
            reviewCount=self.safe_int(metadata.get("RATING_CNT", 0)),
            
            # ===== IMAGES & MEDIA =====
            image=image,
            images=images,
            
            # ===== PRODUCT DESCRIPTION =====
            description=self.safe_str(metadata.get("DESCRIPTION_LONG", "")),
            inStock=True,
            
            # ===== CATEGORIZATION =====
            category_level_1=metadata.get("CATEGORY_LEVEL1", ""),
            category_level_2=metadata.get("CATEGORY_LEVEL2", ""),
            category_level_3=metadata.get("CATEGORY_LEVEL3", ""),
            product_type=metadata.get("PRODUCT_TYPE", ""),
            
            # ===== PET & LIFE STAGE ATTRIBUTES =====
            attr_pet_type=metadata.get("ATTR_PET_TYPE", ""),
            pet_types=metadata.get("PET_TYPES", ""),
            life_stage=metadata.get("LIFE_STAGE", ""),
            lifestage=metadata.get("LIFESTAGE", ""),
            breed_size=metadata.get("BREED_SIZE", ""),
            
            # ===== FOOD & DIET ATTRIBUTES =====
            attr_food_form=metadata.get("ATTR_FOOD_FORM", ""),
            is_food_flag=metadata.get("IS_FOOD_FLAG", ""),
            ingredients=metadata.get("INGREDIENTS", ""),
            
            # ===== MERCHANDISING CLASSIFICATIONS =====
            merch_classification1=metadata.get("MERCH_CLASSIFICATION1", ""),
            merch_classification2=metadata.get("MERCH_CLASSIFICATION2", ""),
            merch_classification3=metadata.get("MERCH_CLASSIFICATION3", ""),
            merch_classification4=metadata.get("MERCH_CLASSIFICATION4", ""),
            
            # ===== SEARCH & FILTERING =====
            keywords=keywords,
            search_matches=search_matches,  # Add search matches if provided
            
            # ===== AI-GENERATED CONTENT =====
            what_customers_love=what_customers_love,
            what_to_watch_out_for=what_to_watch_out_for,
            should_you_buy_it=should_you_buy_it,
            
            # ===== FAQ CONTENT =====
            unanswered_faqs=self.safe_str(metadata.get("unanswered_faqs", "")) or None,
            answered_faqs=self.safe_str(metadata.get("answered_faqs", "")) or None,
        )
<<<<<<< HEAD
    
    def _ranked_result_to_product(self, ranked_result, query: str = None) -> Product:
=======

    def _ranked_result_to_product(self, ranked_result, query: Optional[str] = None) -> Product:
>>>>>>> b289b113
        """Convert a ranked result tuple (metadata, document, product_id, distance) to a Product object"""
        metadata, document, product_id, distance = ranked_result
        
        # Analyze search matches if query is provided
        search_matches = None
        if query:
            try:
                analysis_start = time.time()
                # Extract query terms
                query_terms = self.search_analyzer.extract_query_terms(query)
                criteria_time = time.time() - analysis_start
                
                # Analyze matches
                match_start = time.time()
                search_matches = self.search_analyzer.analyze_product_matches(metadata, query)
                match_time = time.time() - match_start
                
                logger.debug(f"🔍 Search match analysis: criteria={criteria_time:.3f}s, matches={match_time:.3f}s")
            except Exception as e:
                logger.warning(f"Error analyzing search matches: {e}")
                search_matches = None
        
        # Use the existing _metadata_to_product method
        return self._metadata_to_product(metadata, search_matches)

    async def search_products(self, query: str, limit: int = 10, include_search_matches: bool = True) -> dict:
        """Search products using direct semantic search without LLM agent"""
        try:
            total_start = time.time()
            logger.info(f"Starting direct search for: '{query}'")
            
            # Use direct semantic search instead of going through the chat function
            from src.search.product_search import query_products, rank_products
            
            search_start = time.time()
            results = query_products(query, (), (), ())  # No filters for direct search
            search_time = time.time() - search_start
            logger.debug(f"Database search took: {search_time:.3f}s")
            
            ranking_start = time.time()
            ranked_products = rank_products(results)
            ranking_time = time.time() - ranking_start
            logger.debug(f"Ranking took: {ranking_time:.3f}s")
            
            if not ranked_products:
                logger.warning(f"No products found for query: '{query}'")
                return {
                    "products": [],
                }
            
            # Convert ranked results to Product objects with search match analysis
            conversion_start = time.time()
            products = []
            for i, ranked_result in enumerate(ranked_products[:limit]):  # Limit the results
                try:
                    product_start = time.time()
                    product = self._ranked_result_to_product(ranked_result, query)
                    product_time = time.time() - product_start
                    if i < 3:  # Only log first 3 products to avoid spam
                        logger.debug(f"Product {i+1} conversion: {product_time:.3f}s")
                    products.append(product)
                except Exception as e:
                    logger.warning(f"Error converting ranked result to product: {e}")
                    continue
            
            conversion_time = time.time() - conversion_start
            total_time = time.time() - total_start
            
            logger.info(f"Product conversion took: {conversion_time:.3f}s ({len(products)} products)")
            logger.info(f"Total search time: {total_time:.3f}s")
            
            return {
                "products": products,
            }
            
        except Exception as e:
            logger.error(f"Error searching products: {e}")
            return {
                "products": [],
            }
        

    async def get_product(self, product_id: int) -> Optional[Product]:
        try:
            results = collection.get(where={"PRODUCT_ID": str(product_id)})
            
            if not results["metadatas"] or len(results["metadatas"]) == 0:
                return None
            
            # Get the first (and should be only) metadata
            metadata = results["metadatas"][0]
            
            if metadata is None:
                return None
                
            # Ensure metadata is a proper dictionary
            if isinstance(metadata, dict):
                meta_dict = metadata
            else:
                meta_dict = dict(metadata)
            
            product = self._metadata_to_product(meta_dict)
            return product
        except Exception as e:
            logger.error(f"Error fetching product {product_id}: {e}")
            return None<|MERGE_RESOLUTION|>--- conflicted
+++ resolved
@@ -240,13 +240,8 @@
             unanswered_faqs=self.safe_str(metadata.get("unanswered_faqs", "")) or None,
             answered_faqs=self.safe_str(metadata.get("answered_faqs", "")) or None,
         )
-<<<<<<< HEAD
     
     def _ranked_result_to_product(self, ranked_result, query: str = None) -> Product:
-=======
-
-    def _ranked_result_to_product(self, ranked_result, query: Optional[str] = None) -> Product:
->>>>>>> b289b113
         """Convert a ranked result tuple (metadata, document, product_id, distance) to a Product object"""
         metadata, document, product_id, distance = ranked_result
         
