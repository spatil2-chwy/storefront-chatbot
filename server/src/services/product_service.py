--- conflicted
+++ resolved
@@ -1,6 +1,7 @@
 from typing import List, Optional
 from src.models.product import Product
 from src.services.chatbot_logic import chat
+import time
 
 class ProductService:
     def __init__(self):
@@ -187,13 +188,10 @@
             inStock=True,
             category=self.safe_str(metadata.get("CATEGORY_LEVEL1", "")),
             keywords=keywords,
-<<<<<<< HEAD
             search_matches=search_matches,  # Add search matches if provided
-=======
             what_customers_love=what_customers_love,
             what_to_watch_out_for=what_to_watch_out_for,
             should_you_buy_it=should_you_buy_it,
->>>>>>> 7c0d62eb
         )
 
     def _ranked_result_to_product(self, ranked_result, query: str = None) -> Product:
@@ -204,13 +202,19 @@
         search_matches = None
         if query:
             try:
+                analysis_start = time.time()
                 # Extract categorized search criteria
                 categorized_criteria = self.search_analyzer.extract_search_criteria(query)
+                criteria_time = time.time() - analysis_start
                 
                 # Analyze matches
+                match_start = time.time()
                 search_matches = self.search_analyzer.analyze_product_matches(
                     metadata, categorized_criteria, query
                 )
+                match_time = time.time() - match_start
+                
+                print(f"    🔍 Search match analysis: criteria={criteria_time:.3f}s, matches={match_time:.3f}s")
             except Exception as e:
                 print(f"⚠️ Error analyzing search matches: {e}")
                 search_matches = None
@@ -221,9 +225,15 @@
     async def search_products(self, query: str, limit: int = 10) -> dict:
         """Search products using LLM agent to parse and filter the query, then semantic search"""
         try:
+            total_start = time.time()
+            print(f"🔍 Starting search for: '{query}'")
+            
             # Use the LLM agent to parse the query and get filtered results
             # We pass an empty history since we're not in a chat context
+            llm_start = time.time()
             result = chat(query, [])
+            llm_time = time.time() - llm_start
+            print(f"  🤖 LLM processing took: {llm_time:.3f}s")
             
             # Extract products from the result
             ranked_products = result.get("products", [])
@@ -231,30 +241,40 @@
             reply = result.get("message", "")
             
             if not ranked_products:
-                print(f"No products found for query: '{query}'")
+                print(f"❌ No products found for query: '{query}'")
                 return {
                     "products": [],
                     "reply": reply
                 }
             
             # Convert ranked results to Product objects with search match analysis
+            conversion_start = time.time()
             products = []
-            for ranked_result in ranked_products[:limit]:  # Limit the results
+            for i, ranked_result in enumerate(ranked_products[:limit]):  # Limit the results
                 try:
+                    product_start = time.time()
                     product = self._ranked_result_to_product(ranked_result, query)
+                    product_time = time.time() - product_start
+                    if i < 3:  # Only log first 3 products to avoid spam
+                        print(f"    📦 Product {i+1} conversion: {product_time:.3f}s")
                     products.append(product)
                 except Exception as e:
                     print(f"⚠️ Error converting ranked result to product: {e}")
                     continue
             
-            print(f"Found {len(products)} products for query: '{query}' using LLM agent")
+            conversion_time = time.time() - conversion_start
+            total_time = time.time() - total_start
+            
+            print(f"  🔄 Product conversion took: {conversion_time:.3f}s ({len(products)} products)")
+            print(f"  ✅ Total search time: {total_time:.3f}s")
+            
             return {
                 "products": products,
                 "reply": reply
             }
             
         except Exception as e:
-            print(f"Error searching products with LLM agent: {e}")
+            print(f"❌ Error searching products with LLM agent: {e}")
             return {
                 "products": [],
                 "reply": ""
