from typing import List, Optional
from src.models.product import Product
from src.services.chatbot_logic import chat

class ProductService:
    def __init__(self):

        import chromadb
        self.client = chromadb.PersistentClient(path="../scripts/chroma_db")
        self.collection = self.client.get_collection(name="products")
        print("✅ ProductService initialized successfully")

    @staticmethod
    def safe_float(val, default=0.0):
        try:
            return float(val)
        except Exception:
            return default

    @staticmethod
    def safe_int(val, default=0):
        try:
            return int(val)
        except Exception:
            return default

    @staticmethod
    def safe_list(val, sep=",", default=None):
        if not val:
            return default or []
        if isinstance(val, list):
            return val
        return [v.strip() for v in str(val).split(sep) if v.strip()]

    @staticmethod
    def safe_json(val, default=None):
        import json
        try:
            return json.loads(val)
        except Exception:
            return default or []

    @staticmethod
    def safe_str(val, default=""):
        if val is None:
            return default
        return str(val)

    @staticmethod
    def reformat_image_link(link):
        """
        Reformatting image links to be displayable on web
        """
        if not link or not isinstance(link, str) or not link.strip():
            return "https://via.placeholder.com/400x300?text=Image+Not+Found"
        
        link = link.strip()
        
        # If it's already a valid HTTP URL, return as is
        if link.startswith("http"):
            return link
        
        # Handle Amazon-style URLs (base,timestamp format)
        if "," in link:
            link = link.lstrip("//")
            parts = link.split(",")
            if len(parts) == 2:
                base, timestamp = parts
                formatted = f"https://{base}._AC_SL600_V{timestamp}_.jpg"
                return formatted
        
        # If it starts with //, add https:
        if link.startswith("//"):
            formatted = f"https:{link}"
            return formatted
        
        # If it's a relative path or other format, try to make it absolute
        if not link.startswith("http"):
            formatted = f"https://{link}"
            return formatted
        
        return "https://via.placeholder.com/400x300?text=Image+Not+Found"

    def _metadata_to_product(self, metadata: dict) -> Product:
        # Images: use FULLIMAGE (as list) and THUMBNAIL
        images = []
        if metadata.get("FULLIMAGE"):
            # FULLIMAGE can be a single URL or a comma-separated string
            fullimage_val = metadata["FULLIMAGE"]
            
            if isinstance(fullimage_val, list):
                # If it's already a list, it might be malformed (base, timestamp)
                if len(fullimage_val) == 2:
                    # This looks like a base and timestamp that need to be combined
                    base = str(fullimage_val[0]).strip()
                    timestamp = str(fullimage_val[1]).strip()
                    if base and timestamp:
                        # Combine them into a proper URL
                        combined_url = f"{base}._AC_SL600_V{timestamp}_.jpg"
                        formatted_img = self.reformat_image_link(combined_url)
                        if formatted_img and formatted_img != "https://via.placeholder.com/400x300?text=Image+Not+Found":
                            images.append(formatted_img)
                else:
                    # Process each item normally
                    for img in fullimage_val:
                        if img and str(img).strip():
                            formatted_img = self.reformat_image_link(str(img))
                            if formatted_img and formatted_img != "https://via.placeholder.com/400x300?text=Image+Not+Found":
                                images.append(formatted_img)
            else:
                # If it's a string, split by comma and process
                img_list = self.safe_list(fullimage_val)
                if len(img_list) == 2:
                    # This looks like a base and timestamp that need to be combined
                    base = img_list[0].strip()
                    timestamp = img_list[1].strip()
                    if base and timestamp:
                        # Combine them into a proper URL
                        combined_url = f"{base}._AC_SL600_V{timestamp}_.jpg"
                        formatted_img = self.reformat_image_link(combined_url)
                        if formatted_img and formatted_img != "https://via.placeholder.com/400x300?text=Image+Not+Found":
                            images.append(formatted_img)
                else:
                    # Process each item normally
                    for img in img_list:
                        if img and str(img).strip():
                            formatted_img = self.reformat_image_link(str(img))
                            if formatted_img and formatted_img != "https://via.placeholder.com/400x300?text=Image+Not+Found":
                                images.append(formatted_img)
        
        # Format thumbnail image
        thumbnail = metadata.get("THUMBNAIL", "")
        image = self.reformat_image_link(thumbnail) if thumbnail else (images[0] if images else self.reformat_image_link(""))

        # Keywords: use specialdiettag/ingredienttag keys
        keywords = []
        for k in metadata:
            if k.startswith("specialdiettag:") or k.startswith("ingredienttag:"):
                keywords.append(k.split(":", 1)[1])

        return Product(
            id=self.safe_int(metadata.get("PRODUCT_ID", 0)),
            title=self.safe_str(metadata.get("CLEAN_NAME", "Unnamed Product")),
            brand=self.safe_str(metadata.get("PURCHASE_BRAND", "Unknown Brand")),
            price=round(self.safe_float(metadata.get("PRICE", 0.0)), 1),
            originalPrice=None,  # No separate original price field in database
            autoshipPrice=round(self.safe_float(metadata.get("AUTOSHIP_PRICE", 0.0)), 1),
            rating=self.safe_float(metadata.get("RATING_AVG", 0.0)),
            reviewCount=self.safe_int(metadata.get("RATING_CNT", 0)),
            image=image,
            images=images,
            deal=False,
            description=self.safe_str(metadata.get("DESCRIPTION_LONG", "")),
            inStock=True,
            category=self.safe_str(metadata.get("CATEGORY_LEVEL1", "")),
            keywords=keywords,
        )

    def _ranked_result_to_product(self, ranked_result) -> Product:
        """Convert a ranked result tuple (metadata, document, product_id, distance) to a Product object"""
        metadata, document, product_id, distance = ranked_result
        
        # Use the existing _metadata_to_product method
        return self._metadata_to_product(metadata)

<<<<<<< HEAD
    async def search_products(self, query: str, limit: int = 10) -> dict:
=======
    async def search_products(self, query: str, limit: int = 30) -> List[Product]:
>>>>>>> c67dac9e
        """Search products using LLM agent to parse and filter the query, then semantic search"""
        try:
            # Use the LLM agent to parse the query and get filtered results
            # We pass an empty history since we're not in a chat context
            result = chat(query, [])
            
            # Extract products from the result
            ranked_products = result.get("products", [])

            # Extract reply from the result
            reply = result.get("message", "")
            
            if not ranked_products:
                print(f"No products found for query: '{query}'")
                return {
                    "products": [],
                    "reply": reply
                }
            
            # Convert ranked results to Product objects
            products = []
            for ranked_result in ranked_products[:limit]:  # Limit the results
                try:
                    product = self._ranked_result_to_product(ranked_result)
                    products.append(product)
                except Exception as e:
                    print(f"⚠️ Error converting ranked result to product: {e}")
                    continue
            
            print(f"Found {len(products)} products for query: '{query}' using LLM agent")
            return {
                "products": products,
                "reply": reply
            }
            
        except Exception as e:
            print(f"Error searching products with LLM agent: {e}")
            return {
                "products": [],
                "reply": ""
            }

    async def get_product(self, product_id: int) -> Optional[Product]:
        try:
            results = self.collection.get(where={"PRODUCT_ID": str(product_id)})
            
            if not results["metadatas"] or len(results["metadatas"]) == 0:
                return None
            
            # Get the first (and should be only) metadata
            metadata = results["metadatas"][0]
            
            if metadata is None:
                return None
                
            # Ensure metadata is a proper dictionary
            if isinstance(metadata, dict):
                meta_dict = metadata
            else:
                meta_dict = dict(metadata)
            
            product = self._metadata_to_product(meta_dict)
            return product
        except Exception as e:
            print(f"⚠️ Error fetching product {product_id}: {e}")
            return None


if __name__ == "__main__":
    product_service = ProductService()
    products = product_service.search_products("dry dog food")
    print(products)<|MERGE_RESOLUTION|>--- conflicted
+++ resolved
@@ -163,11 +163,7 @@
         # Use the existing _metadata_to_product method
         return self._metadata_to_product(metadata)
 
-<<<<<<< HEAD
     async def search_products(self, query: str, limit: int = 10) -> dict:
-=======
-    async def search_products(self, query: str, limit: int = 30) -> List[Product]:
->>>>>>> c67dac9e
         """Search products using LLM agent to parse and filter the query, then semantic search"""
         try:
             # Use the LLM agent to parse the query and get filtered results
@@ -176,7 +172,6 @@
             
             # Extract products from the result
             ranked_products = result.get("products", [])
-
             # Extract reply from the result
             reply = result.get("message", "")
             
