from openai import OpenAI
from dotenv import load_dotenv
import os
from typing import List, Dict, Any
from .prompts import get_comparison_prompt, get_ask_about_product_prompt

load_dotenv()

api_key = os.getenv("OPENAI_API_KEY_2")
if not api_key:
    raise ValueError("OPENAI_API_KEY is not set. Please check your .env file.")

client = OpenAI(api_key=api_key)

def get_openai_response(query: str, json_mode: bool = True) -> str:
    """
    Get response from OpenAI API.
    """
    try:
        if json_mode:
            response = client.chat.completions.create(
                model="gpt-4.1-mini",
                messages=[{"role": "user", "content": query}],
                response_format={"type": "json_object"},
                temperature=0.2
            )
        else:
            response = client.chat.completions.create(
                model="gpt-4o-search-preview",
                web_search_options={},
                messages=[{"role": "user", "content": query}],
                # temperature=0.2
            )

        print(response)
        content = response.choices[0].message.content
        return content if content is not None else "Sorry, I couldn't generate a response at this time."
    
    except Exception as e:
        error_message = str(e)
        if "rate_limit" in error_message.lower() or "429" in error_message:
            return "I'm currently experiencing high demand. Please try again in a few minutes."
        elif "quota" in error_message.lower():
            return "I've reached my usage limit for today. Please try again tomorrow."
        else:
            return f"Sorry, I encountered an error: {error_message}"

def compare_products(user_question: str, products: List[Dict[str, Any]], history: List[Dict[str, Any]] = None) -> str:
    """
    Compare products based on user question using OpenAI.
    """
    if not products or len(products) < 2:
        return "Please select at least 2 products to compare them."
    
    # Generate the comparison prompt with conversation history
    prompt = get_comparison_prompt(user_question, products, history or [])
    
    # Get response from OpenAI (not in JSON mode for natural language response)
    response = get_openai_response(prompt, json_mode=False)
    
    return response


def get_product_comparison_data(products: List[Dict[str, Any]]) -> Dict[str, Any]:
    """
    Extract and format product data for comparison.
    
    Args:
        products (List[Dict]): List of product dictionaries
        
    Returns:
        Dict: Formatted product comparison data
    """
    comparison_data = {
        "num_products": len(products),
        "products": []
    }
    
    for product in products:
        product_data = {
            "title": product.get("title"),
            "brand": product.get("brand"),
            "price": product.get("price"),
            "autoshipPrice": product.get("autoshipPrice"),
            "originalPrice": product.get("originalPrice"),
            "rating": product.get("rating"),
            "description": product.get("description"),
            "keywords": product.get("keywords", []),
            "category_level_1": product.get("category_level_1"),
            "category_level_2": product.get("category_level_2"),
            "unanswered_faqs": product.get("unanswered_faqs"),
            "answered_faqs": product.get("answered_faqs"),
        }
        comparison_data["products"].append(product_data)
    
    return comparison_data 
    

def ask_about_product(user_question: str, product: Dict[str, Any], history: List[Dict[str, Any]] = None) -> str:
    """
    Ask about a product based on user question using OpenAI.
    """
    product_data = get_product_data(product)
<<<<<<< HEAD
    prompt = get_ask_about_product_prompt(user_question, product_data, history or [])
=======

    prompt = get_ask_about_product_prompt(user_question, product_data)
>>>>>>> b0564986
    response = get_openai_response(prompt, json_mode=False)
    return response


def get_product_data(product: Dict[str, Any]) -> Dict[str, Any]:
    """
    Get product data for to answer a question about a product.
    """
    product_data = {
        "title": product.get("title"),
        "brand": product.get("brand"),
        "price": product.get("price"),
        "autoshipPrice": product.get("autoshipPrice"),
        "originalPrice": product.get("originalPrice"),
        "rating": product.get("rating"),
        "description": product.get("description"),
        "keywords": product.get("keywords", []),
        "category_level_1": product.get("category_level_1"),
        "category_level_2": product.get("category_level_2"),
        "unanswered_faqs": product.get("unanswered_faqs"),
        "answered_faqs": product.get("answered_faqs"),
    }
    return product_data
<|MERGE_RESOLUTION|>--- conflicted
+++ resolved
@@ -101,12 +101,7 @@
     Ask about a product based on user question using OpenAI.
     """
     product_data = get_product_data(product)
-<<<<<<< HEAD
     prompt = get_ask_about_product_prompt(user_question, product_data, history or [])
-=======
-
-    prompt = get_ask_about_product_prompt(user_question, product_data)
->>>>>>> b0564986
     response = get_openai_response(prompt, json_mode=False)
     return response
 
