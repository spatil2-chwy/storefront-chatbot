--- conflicted
+++ resolved
@@ -243,11 +243,6 @@
 - Prioritize calling a tool over returning text explanations unless the query is super vague or not product related.
 """
 }
-<<<<<<< HEAD
-
-
-=======
->>>>>>> cb457b5d
 MODEL = "gpt-4.1-mini"
 
 def search_products(query: str, required_ingredients: list, excluded_ingredients: list, special_diet_tags: list):
@@ -267,12 +262,8 @@
     product_service = ProductService()
     
     # Use query_products for all searches (it handles empty filters fine)
-<<<<<<< HEAD
     # This will automatically store the top 300 products in the buffer
     results = query_products(query, required_ingredients, excluded_ingredients, special_diet_tags)
-=======
-    results = query_products(query, tuple(required_ingredients), tuple(excluded_ingredients), tuple(special_diet_tags))
->>>>>>> cb457b5d
     print(f"Query executed in {time.time() - start:.4f} seconds")
     
     ranking_start = time.time()
