from openai import OpenAI
from dotenv import load_dotenv
import json
import time
from os import getenv
import time
from typing import List, Dict, Any, Optional, Union, cast
load_dotenv()
from src.services.searchengine import query_products, rank_products, get_product_buffer, clear_product_buffer
api_key = getenv("OPENAI_API_KEY")
if not api_key:
    raise ValueError("OPENAI_API_KEY is not set. Please check your .env file.")
client = OpenAI(api_key=api_key)
# refactor needed, tools, system prompt, model, etc should be in a separate file
tools = [
    {
        "type": "function",
        "name": "search_products",
        "description": "Use this for any product-related query based on the pet parent's natural-language input. This includes initial needs (e.g. 'my cat has bad breath'), specific intents ('puppy training treats'), or conversationally described situations (e.g. 'my dog developed a chicken allergy. needs protein'). This function constructs a semantic query using the user's language and applies optional filters like ingredients or diet tags.",
        "parameters": {
            "type": "object",
            "properties": {
                "query": {
                    "type": "string",
                    "description": """Extract structured, product-focused information from the user's natural-language input to power Chewy's personalized product search. Map the situation to **specific, search-friendly product types** that Chewy likely sells. Do NOT repeat the emotional or behavioral language unless it's part of a recognized product label or tag. Favor concrete product terms: formats (treats, kibble, diffusers), features (low-calorie, long-lasting), or function (digestive aid, calming aid).

For example:
User: "My cat is allergic to chicken but needs protein, what should I get?"                 
query: "cat food"
required_ingredients: []
excluded_ingredients: ["chicken"]
special_diet_tags: ["Chicken-Free", "High-Protein"]


User: "Bird food for my parakeet"
query: "bird food parakeet"
required_ingredients: []
excluded_ingredients: []
special_diet_tags: []
"""
                },
                "required_ingredients": {
                    "type": "array",
                    "items": {
                        "type": "string",
                        "description": "Ingredients that must be present in the product, e.g. 'Chicken', 'Peas'"
                    },
                    "description": "List of required ingredients that must be present in the product. Leave empty if no specific ingredients are required."
                },
                "excluded_ingredients": {
                    "type": "array",
                    "items": {
                        "type": "string",
                        "description": "Ingredients that must not be present in the product, e.g. 'Corn', 'Soy'"
                    },
                    "description": "List of ingredients that must not be present in the product. Leave empty if no specific ingredients should be excluded."
                },
                "special_diet_tags": {
                    "type": "array",
                    "items": {
                        "type": "string",
                        "enum": [
                            'Chicken-Free',
                            'Flax-Free',
                            'Gluten Free',
                            'Grain-Free',
                            'High Calcium',
                            'High Calorie',
                            'High Fat',
                            'High Fiber',
                            'High-Protein',
                            'Human-Grade',
                            'Hydrolyzed Protein',
                            'Indoor',
                            'Limited Ingredient Diet',
                            'Low Calorie',
                            'Low Fat',
                            'Low Glycemic',
                            'Low NSC',
                            'Low Phosphorus',
                            'Low Sodium',
                            'Low Starch',
                            'Low Sugar',
                            'Low-Protein',
                            'Medicated',
                            'Molasses-Free',
                            'Natural',
                            'No Corn No Wheat No Soy',
                            'Non-GMO',
                            'Odor-Free',
                            'Organic',
                            'Pea-Free',
                            'Plant Based',
                            'Premium',
                            'Raw',
                            'Rawhide-Free',
                            'Sensitive Digestion',
                            'Soy Free',
                            'Starch Free',
                            'Sugar Free',
                            'Vegan',
                            'Vegetarian',
                            'Veterinary Diet',
                            'Weight Control',
                            'With Grain',
                            'Yeast Free'
                        ],
                        "description": "Special diet tags that the food product must adhere to, e.g. 'Grain-Free', 'Organic'. Leave empty if no specific diet tags are required, or if the product is not food."
                    },
                    "description": "List of special diet tags that the product must adhere to. Leave empty if no specific diet tags are required."
                },
            },
            "required": ["query", "required_ingredients", "excluded_ingredients", "special_diet_tags"],
            "additionalProperties": False,
            # "strict": True # although openai recommended, this seems to make things worse
        }
    },

        {
        "type": "function",
        "name": "search_products_with_followup",
        "description": "Use this when the user answers a follow-up question that helps refine their preferences. This function re-ranks a previously shown list of products using semantic similarity between user input and product reviews + titles. This is for personalization and streamlining the search — not for starting a new search.",
        "parameters": {
            "type": "object",
            "properties": {
                "query": {
                    "type": "string",
                    "description": """Extract structured, product-focused information from the user history to power Chewy's personalized product search. Map the situation to **specific, search-friendly product types** that Chewy likely sells. Do NOT repeat the emotional or behavioral language unless it's part of a recognized product label or tag. Favor concrete product terms: formats (treats, kibble, diffusers), features (low-calorie, long-lasting), or function (digestive aid, calming aid).
                    
User: "Easiest way to deal with dog yard dog poop? + Re-usable scoopers should be fine."
query: "Re-usable dog poop scoopers"
required_ingredients: []
excluded_ingredients: []
special_diet_tags: []
"""
                },
                "required_ingredients": {
                    "type": "array",
                    "items": {
                        "type": "string",
                        "description": "Ingredients that must be present in the product, e.g. 'Chicken', 'Peas'"
                    },
                    "description": "List of required ingredients that must be present in the product. Leave empty if no specific ingredients are required."
                },
                "excluded_ingredients": {
                    "type": "array",
                    "items": {
                        "type": "string",
                        "description": "Ingredients that must not be present in the product, e.g. 'Corn', 'Soy'"
                    },
                    "description": "List of ingredients that must not be present in the product. Leave empty if no specific ingredients should be excluded."
                },
                "special_diet_tags": {
                    "type": "array",
                    "items": {
                        "type": "string",
                        "enum": [
                            'Chicken-Free',
                            'Flax-Free',
                            'Gluten Free',
                            'Grain-Free',
                            'High Calcium',
                            'High Calorie',
                            'High Fat',
                            'High Fiber',
                            'High-Protein',
                            'Human-Grade',
                            'Hydrolyzed Protein',
                            'Indoor',
                            'Limited Ingredient Diet',
                            'Low Calorie',
                            'Low Fat',
                            'Low Glycemic',
                            'Low NSC',
                            'Low Phosphorus',
                            'Low Sodium',
                            'Low Starch',
                            'Low Sugar',
                            'Low-Protein',
                            'Medicated',
                            'Molasses-Free',
                            'Natural',
                            'No Corn No Wheat No Soy',
                            'Non-GMO',
                            'Odor-Free',
                            'Organic',
                            'Pea-Free',
                            'Plant Based',
                            'Premium',
                            'Raw',
                            'Rawhide-Free',
                            'Sensitive Digestion',
                            'Soy Free',
                            'Starch Free',
                            'Sugar Free',
                            'Vegan',
                            'Vegetarian',
                            'Veterinary Diet',
                            'Weight Control',
                            'With Grain',
                            'Yeast Free'
                        ],
                        "description": "Special diet tags that the food product must adhere to, e.g. 'Grain-Free', 'Organic'. Leave empty if no specific diet tags are required, or if the product is not food."
                    },
                    "description": "List of special diet tags that the product must adhere to. Leave empty if no specific diet tags are required."
                },
            },
            "required": ["query", "required_ingredients", "excluded_ingredients", "special_diet_tags"],
            "additionalProperties": False,
            # "strict": True # although openai recommended, this seems to make things worse
        }
    }
]


system_message = {
    "role": "system",
    "content": """
You are a helpful, warm, emotionally intelligent assistant speaking in Chewy's brand voice.

Your mission is to guide pet parents toward the best products for their pet's specific needs. You can either ask a follow-up question if the query is too vague or respond through *action* by using one of the tools available to you.

---
🔧 TOOL SELECTION RULES:

Use the `search_products` function:
- When a pet parent starts with a need, product question, or describes a situation like: "My cat has a chicken allergy" or "I need a toy for a heavy chewer".
- Also use it if the pet parent gives a new, unrelated response to a follow-up question (e.g. "products to help my dog with anxiety").

Use the `search_products_with_followup` function:
- When the pet parent answers a follow-up question based on previously recommended products.
- The follow-up should be relevant to the original search — like "Yes, she needs low-fat too."

---
🌟 CHEWY BRAND TONE:

- Be clear, friendly, and deeply empathetic — like a savvy pet parent who knows what it's like.
- Use precise, mobile-friendly language.

---
❌ DO NOT:
- Answer questions unrelated to pet products. Gently steer back to product needs.
- Prioritize calling a tool over returning text explanations unless the query is super vague or not product related.
"""
}
<<<<<<< HEAD


=======
>>>>>>> 96e9e914
MODEL = "gpt-4.1-mini"

def search_products(query: str, required_ingredients: list, excluded_ingredients: list, special_diet_tags: list):
    """Searches for pet products based on user query and filters.
    Parameters:
        query (str): User intent in natural language, e.g. 'puppy food' or 'grain-free dog treats'
        required_ingredients (list): List of ingredients that must be present in the product
        excluded_ingredients (list): List of ingredients that must not be present in the product
        special_diet_tags (list): List of special diet tags that the product must adhere to
    Returns:
        tuple: A tuple containing a list of products and follow-up questions
    """
    start = time.time()
    
    # Use ProductService to convert raw results to properly formatted Product objects
    from src.services.product_service import ProductService
    product_service = ProductService()
    
    # Use query_products for all searches (it handles empty filters fine)
    # This will automatically store the top 300 products in the buffer
    results = query_products(query, required_ingredients, excluded_ingredients, special_diet_tags)
    print(f"Query executed in {time.time() - start:.4f} seconds")
    
    ranking_start = time.time()
    ranked_products, followup_questions = rank_products(results, user_query=query, previous_questions=None)
    print(f"Ranking completed in {time.time() - ranking_start:.4f} seconds")
    
    if not ranked_products:
        return [], ""

    # Convert raw ranked results to Product objects using ProductService
    conversion_start = time.time()
    products = []
    for i, ranked_result in enumerate(ranked_products[:30]):  # Limit to 30 products
        try:
            product = product_service._ranked_result_to_product(ranked_result, query)
            products.append(product)
        except Exception as e:
            print(f"⚠️ Error converting ranked result to product: {e}")
            continue
    
    conversion_time = time.time() - conversion_start
    print(f"Product conversion took: {conversion_time:.4f} seconds ({len(products)} products)")

    print(f"Total search_products time: {time.time() - start:.4f} seconds")
    return products, followup_questions

def search_products_with_followup(query: str, required_ingredients: list, excluded_ingredients: list, special_diet_tags: list):
    """Searches for pet products based on user's follow-up response to previous questions.
    Parameters:
        query (str): User's follow-up response/refinement
        required_ingredients (list): List of ingredients that must be present in the product
        excluded_ingredients (list): List of ingredients that must not be present in the product
        special_diet_tags (list): List of special diet tags that the product must adhere to
    Returns:
        tuple: A tuple containing a list of products and follow-up questions
    """
    from src.services.searchengine import query_products_with_followup, get_product_buffer, clear_product_buffer
    start = time.time()
    
    # Use ProductService to convert raw results to properly formatted Product objects
    from .product_service import ProductService
    product_service = ProductService()
    
    # Get previous products from the product buffer
    previous_products = get_product_buffer()
    
    if not previous_products:
        print("No previous products in buffer, falling back to regular search")
        return search_products(query, required_ingredients, excluded_ingredients, special_diet_tags)
    
    # Use query_products_with_followup for refined searches
    # This will re-rank the products from the buffer using the review collection
    results = query_products_with_followup(query, required_ingredients, excluded_ingredients, special_diet_tags, previous_products)
    print(f"Follow-up query executed in {time.time() - start:.4f} seconds")
    
    ranking_start = time.time()
    # For follow-up mode, we need to track previous questions to avoid repetition
    # This should be extracted from conversation history in a production system
    previous_questions = []  # TODO: Extract from conversation history
    ranked_products, followup_questions = rank_products(results, user_query=query, previous_questions=previous_questions)
    print(f"Ranking completed in {time.time() - ranking_start:.4f} seconds")
    
    if not ranked_products:
        return [], ""

    # Convert raw ranked results to Product objects using ProductService
    conversion_start = time.time()
    products = []
    for i, ranked_result in enumerate(ranked_products[:30]):  # Limit to 30 products for display
        try:
            product = product_service._ranked_result_to_product(ranked_result, query)
            products.append(product)
        except Exception as e:
            print(f"⚠️ Error converting ranked result to product: {e}")
            continue
    
    conversion_time = time.time() - conversion_start
    print(f"Product conversion took: {conversion_time:.4f} seconds ({len(products)} products)")

    print(f"Total search_products_with_followup time: {time.time() - start:.4f} seconds")
    return products, followup_questions


function_mapping = {
    "search_products": search_products,
    "search_products_with_followup": search_products_with_followup
}


def call_function(name, args):
    """Calls a tool function by its name with the provided arguments.
    Parameters:
        name (str): The name of the function to call
        args (dict): A dictionary of input arguments for the function
    Returns:
        The result of the function call
    Raises:
        ValueError: If the function name is not recognized
    """
    if name in function_mapping:
        return function_mapping[name](**args)
    raise ValueError(f"Unknown function: {name}")


def chat(user_input: str, history: list, user_context: str = "", skip_products: bool = False):
    start_time = time.time()
    
    # Create system message with user context if provided
    system_msg = system_message.copy()
    if user_context:
        system_msg["content"] += f"\n\nCUSTOMER CONTEXT:\n{user_context}\n\nUse this information to provide personalized recommendations. Ask if they're shopping for their specific pets to refine searches."
    
    full_history = (
        [system_msg] + history + [{"role": "user", "content": user_input}]
    )
    print(full_history)
    # Step 1: Get model response
    response = client.responses.create(
        model=MODEL,
        input=full_history,
        tools=cast(Any, tools),
    )   
    print(f"First response received in {time.time() - start_time:.4f} seconds")
    # print(response)
    products = []
    followup_questions = ""
    assistant_reply = ""

    print(response.output)
    if len(response.output) == 1 and response.output[0].type == "message":
        # Handle message response
        assistant_reply = response.output[0].content[0].text
        full_history.append({"role": "assistant", "content": assistant_reply})
    else:
        function_start = time.time()
        print(f"Function call start after {function_start - start_time:.4f} seconds from start")
        
        # Handle function call response
        for output_item in response.output:
            if output_item.type == "function_call":
                tool_call = output_item
                # Convert tool_call to dict for history
                tool_call_dict = {
                    "type": "function_call",
                    "id": tool_call.id,
                    "call_id": tool_call.call_id,
                    "name": tool_call.name,
                    "arguments": tool_call.arguments
                }
                full_history.append(tool_call_dict)
                
                # Determine if this is a new search or follow-up
                is_followup = tool_call.name == "search_products_with_followup"
                
                if tool_call.name not in ["search_products", "search_products_with_followup"]:
                    raise ValueError(f"Unexpected tool call: {tool_call.name}")
                
                args = json.loads(tool_call.arguments)
                print(f"Calling {tool_call.name}(**{args}), its been {time.time() - start_time:.4f} seconds since the chat started")
                
                # Clear product buffer if this is a new search (not follow-up)
                if not is_followup:
                    clear_product_buffer()
                    print("🧹 Cleared product buffer for new search")

                result = call_function(tool_call.name, args)
                products, followup_questions = result
                    
                print(f"Function call returned in {time.time() - start_time:.4f} seconds")
                function_end = time.time()
                print(f"Function call returned after {function_end - start_time:.4f} seconds from start")
                
                # Add function result to history
                full_history.append({
                    "type": "function_call_output",
                    "call_id": tool_call.call_id,
                    "output": str(result)
                })

    print(f"Chat message returned in {time.time() - start_time:.4f} seconds")
    return {
        "message": str(assistant_reply) + "\n\n" + (followup_questions or ""),
        "history": full_history[1:],  # Exclude system message
        "products": products,
    }<|MERGE_RESOLUTION|>--- conflicted
+++ resolved
@@ -243,11 +243,6 @@
 - Prioritize calling a tool over returning text explanations unless the query is super vague or not product related.
 """
 }
-<<<<<<< HEAD
-
-
-=======
->>>>>>> 96e9e914
 MODEL = "gpt-4.1-mini"
 
 def search_products(query: str, required_ingredients: list, excluded_ingredients: list, special_diet_tags: list):
